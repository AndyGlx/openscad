--- conflicted
+++ resolved
@@ -9,44 +9,26 @@
     win32: QMAKE_LIBDIR += -L$$BOOST_DIR/lib
   }
 
-<<<<<<< HEAD
-  win32:!CONFIG(mingw-cross-env) {
-    LIBS += -llibboost_thread-vc90-mt-s-1_46_1 -llibboost_program_options-vc90-mt-s-1_46_1 -llibboost_filesystem-vc90-mt-s-1_46_1 -llibboost_system-vc90-mt-s-1_46_1
-  } 
-
-=======
->>>>>>> ba8aa515
   CONFIG(mingw-cross-env) {
     DEFINES += BOOST_STATIC
     DEFINES += BOOST_THREAD_USE_LIB
     DEFINES += Boost_USE_STATIC_LIBS
-    BOOST_LINK_FLAGS = -lboost_thread_win32-mt -lboost_program_options-mt
+    BOOST_LINK_FLAGS = -lboost_thread_win32-mt -lboost_program_options-mt -lboost_filesystem-mt -lboost_system-mt -lboost_regex-mt
   } 
 
   isEmpty(BOOST_LINK_FLAGS):win32 {
-    BOOST_LINK_FLAGS = -llibboost_thread-vc90-mt-s-1_46_1 -llibboost_program_options-vc90-mt-s-1_46_1
+    BOOST_LINK_FLAGS = -llibboost_thread-vc90-mt-s-1_46_1 -llibboost_program_options-vc90-mt-s-1_46_1 -llibboost_filesystem-vc90-mt-s-1_46_1 -llibboost_system-vc90-mt-s-1_46_1 -llibboost_regex-vc90-mt-s-1_46_1
   } 
 
-<<<<<<< HEAD
-    exists($$BMT_TEST1)|exists($$BMT_TEST2)|exists($$BMT_TEST3) {
-      LIBS += -lboost_thread-mt -lboost_program_options-mt -lboost_filesystem-mt -lboost_system-mt -lboost_regex-mt
-      BOOST_IS_MT = true
-    } 
-  }
-
-  unix|macx {
-    isEmpty(BOOST_IS_MT) { 
-      LIBS += -lboost_thread -lboost_program_options -lboost_filesystem -lboost_system -lboost_regex
-=======
   # check for OPENSCAD_LIBDIR + multithread
   isEmpty(BOOST_LINK_FLAGS) {
     OPENSCAD_LIBDIR = $$(OPENSCAD_LIBRARIES)
     !isEmpty(OPENSCAD_LIBDIR) {
       exists($$OPENSCAD_LIBDIR/lib/libboost*thread-mt*) {
-        BOOST_LINK_FLAGS = -lboost_thread-mt -lboost_program_options-mt
+        BOOST_LINK_FLAGS = -lboost_thread-mt -lboost_program_options-mt -lboost_filesystem-mt -lboost_system-mt -lboost_regex-mt
       } else {
         exists($$OPENSCAD_LIBDIR/lib/libboost*thread*) {
-          BOOST_LINK_FLAGS = -lboost_thread -lboost_program_options
+          BOOST_LINK_FLAGS = -lboost_thread -lboost_program_options -lboost_filesystem -lboost_system -lboost_regex
         }
       }
     }
@@ -57,13 +39,12 @@
     BOOST_DIR = $$(BOOSTDIR)
     !isEmpty(BOOST_DIR) {
       exists($$BOOST_DIR/lib/libboost*thread-mt*) {
-        BOOST_LINK_FLAGS = -lboost_thread-mt -lboost_program_options-mt
+        BOOST_LINK_FLAGS = -lboost_thread-mt -lboost_program_options-mt -lboost_filesystem-mt -lboost_system-mt -lboost_regex-mt
       } else {
         exists($$BOOST_DIR/lib/libboost*thread*) {
-          BOOST_LINK_FLAGS = -lboost_thread -lboost_program_options
+          BOOST_LINK_FLAGS = -lboost_thread -lboost_program_options -lboost_filesystem -lboost_system -lboost_regex
         }
       }
->>>>>>> ba8aa515
     }
   }
 
@@ -73,14 +54,14 @@
       BMT_TEST2 = /usr/lib/libboost*thread-mt*
       BMT_TEST3 = /usr/pkg/lib/libboost*thread-mt* # netbsd
       exists($$BMT_TEST1)|exists($$BMT_TEST2)|exists($$BMT_TEST3) {
-        BOOST_LINK_FLAGS = -lboost_thread-mt -lboost_program_options-mt
+        BOOST_LINK_FLAGS = -lboost_thread-mt -lboost_program_options-mt -lboost_filesystem-mt -lboost_system-mt -lboost_regex-mt
       }
     }
   }
 
   isEmpty(BOOST_LINK_FLAGS) {
     unix|macx {
-      BOOST_LINK_FLAGS = -lboost_thread -lboost_program_options
+      BOOST_LINK_FLAGS = -lboost_thread -lboost_program_options -lboost_filesystem -lboost_system -lboost_regex
     }
   }
 
