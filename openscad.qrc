--- conflicted
+++ resolved
@@ -11,7 +11,6 @@
     <file>icons/prefsUpdate.png</file>
     <file>icons/flattr.png</file>
     <file>src/AboutDialog.html</file>
-<<<<<<< HEAD
     <file>images/Arrowhead-Right-32.png</file>
     <file>images/export.png</file>
     <file>images/axes.png</file>
@@ -57,8 +56,6 @@
     <file>images/orthogonalwhite.png</file>
     <file>images/perspective1white.png</file>
     <file>images/crosswhite.png</file>
-=======
     <file>icons/background.png</file>
->>>>>>> 988333ab
   </qresource>
 </RCC>