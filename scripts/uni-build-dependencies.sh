--- conflicted
+++ resolved
@@ -432,51 +432,6 @@
   GLEW_DEST=$DEPLOYDIR $MAKER install
 }
 
-<<<<<<< HEAD
-=======
-build_gettext()
-{
-  version=$1
-  echo "Building gettext $version..."
-
-  cd "$BASEDIR"/src
-  rm -rf "gettext-$version"
-  if [ ! -f "glib-$version.tar.xz" ]; then
-    curl --insecure -LO "http://ftpmirror.gnu.org/gettext/gettext-$version.tar.gz"
-  fi
-  tar xzf "gettext-$version.tar.gz"
-  cd "gettext-$version"
-
-  ./configure --prefix="$DEPLOYDIR"
-  make -j4
-  make install
-}
-
-build_glib2()
-{
-  version="$1"
-  maj_min_version="${version%.*}" #Drop micro
-
-  if [ -e $DEPLOYDIR/lib/glib-2.0 ]; then
-    echo "glib2 already installed. not building"
-    return
-  fi
-
-  echo "Building glib2 $version..."
-  cd "$BASEDIR"/src
-  rm -rf "glib-$version"
-  if [ ! -f "glib-$version.tar.xz" ]; then
-    curl --insecure -LO "http://ftp.gnome.org/pub/gnome/sources/glib/$maj_min_version/glib-$version.tar.xz"
-  fi
-  tar xJf "glib-$version.tar.xz"
-  cd "glib-$version"
-
-  ./configure --disable-gtk-doc --disable-man --prefix="$DEPLOYDIR" CFLAGS="-I$DEPLOYDIR/include" LDFLAGS="-L$DEPLOYDIR/lib"
-  make -j$NUMCPU
-  make install
-}
-
->>>>>>> 05e1dd7d
 build_opencsg()
 {
   if [ -e $DEPLOYDIR/lib/libopencsg.so ]; then
@@ -787,7 +742,6 @@
 build_cgal 4.0.2
 build_glew 1.9.0
 build_opencsg 1.3.2
-<<<<<<< HEAD
 build_gettext 0.18.3.1
 build_glib2 2.38.2
 build_freetype 2.5.0.1
@@ -795,7 +749,5 @@
 build_fontconfig 2.11.0
 build_ragel 6.8
 build_harfbuzz 0.9.23 --with-glib=yes
-=======
->>>>>>> 05e1dd7d
 
 echo "OpenSCAD dependencies built and installed to " $BASEDIR