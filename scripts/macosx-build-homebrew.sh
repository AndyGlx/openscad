#!/bin/sh -e
#
# This script builds all library dependencies of OpenSCAD for Mac OS X.
# The libraries will be built in 64-bit mode and backwards compatible with 10.7 "Lion".
# 
# This script must be run from the OpenSCAD source root directory
#
# Usage: macosx-build-dependencies.sh [-d]
#  -d   Build for deployment (if not specified, e.g. Sparkle won't be built)
#
# Prerequisites:
# - Xcode
#
# FIXME:
# o Verbose option
# o Force rebuild vs. only rebuild changes
#

OPENSCADDIR=$PWD
BASEDIR=$OPENSCADDIR/../libraries
DEPLOYDIR=$BASEDIR/homebrew
MAC_OSX_VERSION_MIN=10.7

OPTION_DEPLOY=false

printUsage()
{
  echo "Usage: $0 [-d]"
  echo
  echo "  -d   Build for deployment"
}

if [ ! -f $OPENSCADDIR/openscad.pro ]; then
  echo "Must be run from the OpenSCAD source root directory"
  exit 0
fi

while getopts 'd' c
do
  case $c in
    d) OPTION_DEPLOY=true;;
  esac
done

OSX_VERSION=`sw_vers -productVersion | cut -d. -f2`
if (( $OSX_VERSION >= 9 )); then
  echo "Detected Mavericks (10.9) or later"
elif (( $OSX_VERSION >= 8 )); then
  echo "Detected Mountain Lion (10.8)"
elif (( $OSX_VERSION >= 7 )); then
  echo "Detected Lion (10.7)"
else
  echo "Detected Snow Leopard (10.6) or earlier"
fi

echo "Building for $MAC_OSX_VERSION_MIN or later"

echo "Using basedir:" $BASEDIR

# Homebrew doesn't support building for other OS X versions than the current,
# but we can do this with environment variables
export MACOSX_DEPLOYMENT_TARGET=$MAC_OSX_VERSION_MIN

# Don't use bottles, as they might be built with the wrong deployment target
export HOMEBREW_BUILD_FROM_SOURCE=1

<<<<<<< HEAD
for formula in qt eigen boost cgal glew glib opencsg freetype libxml2 fontconfig harfbuzz; do
  brew install --verbose openscad/tap/$formula --macosx-deployment-target=$MAC_OSX_VERSION_MIN
=======
for formula in qt5 eigen boost cgal glew glib opencsg; do
  brew install openscad/tap/$formula
>>>>>>> 05e1dd7d
done
if $OPTION_DEPLOY; then
  brew install --HEAD openscad/tap/sparkle
fi<|MERGE_RESOLUTION|>--- conflicted
+++ resolved
@@ -64,13 +64,8 @@
 # Don't use bottles, as they might be built with the wrong deployment target
 export HOMEBREW_BUILD_FROM_SOURCE=1
 
-<<<<<<< HEAD
-for formula in qt eigen boost cgal glew glib opencsg freetype libxml2 fontconfig harfbuzz; do
-  brew install --verbose openscad/tap/$formula --macosx-deployment-target=$MAC_OSX_VERSION_MIN
-=======
-for formula in qt5 eigen boost cgal glew glib opencsg; do
+for formula in qt5 eigen boost cgal glew glib opencsg freetype libxml2 fontconfig harfbuzz; do
   brew install openscad/tap/$formula
->>>>>>> 05e1dd7d
 done
 if $OPTION_DEPLOY; then
   brew install --HEAD openscad/tap/sparkle
