--- conflicted
+++ resolved
@@ -20,13 +20,11 @@
 //radius is ignored as a diameter is defined
 circle(r=1,d=4);
 
-<<<<<<< HEAD
 rotate(1/0)
 rotate([1/0,1/0])
 rotate((1/0)/(1/0))
 cube();
-=======
+
 $vpr="[1,2,3]";
 $vpt=[1,2,3,4];
-$vpd=[1];
->>>>>>> bfb96c6a
+$vpd=[1];