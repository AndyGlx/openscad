--- conflicted
+++ resolved
@@ -208,7 +208,6 @@
   include(mingw-cross-env.pri)
 }
 
-<<<<<<< HEAD
   FLEX = src/comment_lexer.l
   BISON = src/comment_parser.y
   
@@ -240,8 +239,6 @@
   QMAKE_EXTRA_COMPILERS += biso_header
   
 
-=======
->>>>>>> 76bcce3c
 RESOURCES = openscad.qrc
 
 # Qt5 removed access to the QMAKE_UIC variable, the following
