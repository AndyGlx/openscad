<<<<<<< HEAD
multmatrix([[1, 0, 0, 0], [0, 1, 0, 0], [0, 0, 1, 0], [0, 0, 0, 1]]) {
	union() {
		multmatrix([[1, 0, 0, 0], [0, 1, 0, 0], [0, 0, 1, 0], [0, 0, 0, 1]]) {
			linear_extrude(height = 3, center = false, convexity = 1, twist = 0, slices = 20, scale = [0, 1], $fn = 0, $fa = 12, $fs = 2) {
				difference() {
					square(size = [2, 2], center = true);
					square(size = [1, 1], center = true);
				}
			}
		}
		multmatrix([[1, 0, 0, 4], [0, 1, 0, 0], [0, 0, 1, 0], [0, 0, 0, 1]]) {
			linear_extrude(height = 3, center = false, convexity = 1, twist = 0, slices = 20, scale = [0, 1], $fn = 0, $fa = 12, $fs = 2) {
				multmatrix([[1, 0, 0, 1], [0, 1, 0, 0], [0, 0, 1, 0], [0, 0, 0, 1]]) {
					square(size = [1, 1], center = true);
				}
				multmatrix([[1, 0, 0, -1], [0, 1, 0, 0], [0, 0, 1, 0], [0, 0, 0, 1]]) {
					square(size = [1, 1], center = true);
				}
			}
		}
		multmatrix([[1, 0, 0, 8], [0, 1, 0, 0], [0, 0, 1, 0], [0, 0, 0, 1]]) {
			linear_extrude(height = 3, center = false, convexity = 1, twist = 0, slices = 20, scale = [0, 1], $fn = 0, $fa = 12, $fs = 2) {
				multmatrix([[1, 0, 0, 0.5], [0, 1, 0, 0], [0, 0, 1, 0], [0, 0, 0, 1]]) {
					square(size = [1, 1], center = false);
				}
				multmatrix([[1, 0, 0, -0.5], [0, 1, 0, 0], [0, 0, 1, 0], [0, 0, 0, 1]]) {
					square(size = [1, 1], center = false);
				}
			}
		}
		multmatrix([[1, 0, 0, 12], [0, 1, 0, 0], [0, 0, 1, 0], [0, 0, 0, 1]]) {
			linear_extrude(height = 3, center = false, convexity = 1, twist = 0, slices = 20, scale = [0, 1], $fn = 0, $fa = 12, $fs = 2) {
				difference() {
					square(size = [2, 2], center = true);
					multmatrix([[1, 0, 0, -0.5], [0, 1, 0, 0], [0, 0, 1, 0], [0, 0, 0, 1]]) {
						square(size = [1, 1], center = true);
					}
				}
			}
		}
	}
}
multmatrix([[1, 0, 0, 0], [0, 1, 0, 3], [0, 0, 1, 0], [0, 0, 0, 1]]) {
	union() {
		multmatrix([[1, 0, 0, 0], [0, 1, 0, 0], [0, 0, 1, 0], [0, 0, 0, 1]]) {
			linear_extrude(height = 3, center = false, convexity = 1, twist = 0, slices = 20, scale = [1, 0], $fn = 0, $fa = 12, $fs = 2) {
				difference() {
					square(size = [2, 2], center = true);
					square(size = [1, 1], center = true);
				}
			}
		}
		multmatrix([[1, 0, 0, 4], [0, 1, 0, 0], [0, 0, 1, 0], [0, 0, 0, 1]]) {
			linear_extrude(height = 3, center = false, convexity = 1, twist = 0, slices = 20, scale = [1, 0], $fn = 0, $fa = 12, $fs = 2) {
				multmatrix([[1, 0, 0, 1], [0, 1, 0, 0], [0, 0, 1, 0], [0, 0, 0, 1]]) {
					square(size = [1, 1], center = true);
				}
				multmatrix([[1, 0, 0, -1], [0, 1, 0, 0], [0, 0, 1, 0], [0, 0, 0, 1]]) {
					square(size = [1, 1], center = true);
				}
			}
		}
		multmatrix([[1, 0, 0, 8], [0, 1, 0, 0], [0, 0, 1, 0], [0, 0, 0, 1]]) {
			linear_extrude(height = 3, center = false, convexity = 1, twist = 0, slices = 20, scale = [1, 0], $fn = 0, $fa = 12, $fs = 2) {
				multmatrix([[1, 0, 0, 0.5], [0, 1, 0, 0], [0, 0, 1, 0], [0, 0, 0, 1]]) {
					square(size = [1, 1], center = false);
				}
				multmatrix([[1, 0, 0, -0.5], [0, 1, 0, 0], [0, 0, 1, 0], [0, 0, 0, 1]]) {
					square(size = [1, 1], center = false);
				}
			}
		}
		multmatrix([[1, 0, 0, 12], [0, 1, 0, 0], [0, 0, 1, 0], [0, 0, 0, 1]]) {
			linear_extrude(height = 3, center = false, convexity = 1, twist = 0, slices = 20, scale = [1, 0], $fn = 0, $fa = 12, $fs = 2) {
				difference() {
					square(size = [2, 2], center = true);
					multmatrix([[1, 0, 0, -0.5], [0, 1, 0, 0], [0, 0, 1, 0], [0, 0, 0, 1]]) {
						square(size = [1, 1], center = true);
					}
				}
			}
		}
	}
}
multmatrix([[1, 0, 0, 0], [0, 1, 0, 6], [0, 0, 1, 0], [0, 0, 0, 1]]) {
	union() {
		multmatrix([[1, 0, 0, 0], [0, 1, 0, 0], [0, 0, 1, 0], [0, 0, 0, 1]]) {
			linear_extrude(height = 3, center = false, convexity = 1, twist = 0, slices = 20, scale = [0, 0], $fn = 0, $fa = 12, $fs = 2) {
				difference() {
					square(size = [2, 2], center = true);
					square(size = [1, 1], center = true);
				}
			}
		}
		multmatrix([[1, 0, 0, 4], [0, 1, 0, 0], [0, 0, 1, 0], [0, 0, 0, 1]]) {
			linear_extrude(height = 3, center = false, convexity = 1, twist = 0, slices = 20, scale = [0, 0], $fn = 0, $fa = 12, $fs = 2) {
				multmatrix([[1, 0, 0, 1], [0, 1, 0, 0], [0, 0, 1, 0], [0, 0, 0, 1]]) {
					square(size = [1, 1], center = true);
				}
				multmatrix([[1, 0, 0, -1], [0, 1, 0, 0], [0, 0, 1, 0], [0, 0, 0, 1]]) {
					square(size = [1, 1], center = true);
				}
			}
		}
		multmatrix([[1, 0, 0, 8], [0, 1, 0, 0], [0, 0, 1, 0], [0, 0, 0, 1]]) {
			linear_extrude(height = 3, center = false, convexity = 1, twist = 0, slices = 20, scale = [0, 0], $fn = 0, $fa = 12, $fs = 2) {
				multmatrix([[1, 0, 0, 0.5], [0, 1, 0, 0], [0, 0, 1, 0], [0, 0, 0, 1]]) {
					square(size = [1, 1], center = false);
				}
				multmatrix([[1, 0, 0, -0.5], [0, 1, 0, 0], [0, 0, 1, 0], [0, 0, 0, 1]]) {
					square(size = [1, 1], center = false);
				}
			}
		}
		multmatrix([[1, 0, 0, 12], [0, 1, 0, 0], [0, 0, 1, 0], [0, 0, 0, 1]]) {
			linear_extrude(height = 3, center = false, convexity = 1, twist = 0, slices = 20, scale = [0, 0], $fn = 0, $fa = 12, $fs = 2) {
				difference() {
					square(size = [2, 2], center = true);
					multmatrix([[1, 0, 0, -0.5], [0, 1, 0, 0], [0, 0, 1, 0], [0, 0, 0, 1]]) {
						square(size = [1, 1], center = true);
=======
group() {
	multmatrix([[1, 0, 0, 0], [0, 1, 0, 0], [0, 0, 1, 0], [0, 0, 0, 1]]) {
		group() {
			multmatrix([[1, 0, 0, 0], [0, 1, 0, 0], [0, 0, 1, 0], [0, 0, 0, 1]]) {
				linear_extrude(height = 3, center = false, convexity = 1, scale = [0, 1], $fn = 0, $fa = 12, $fs = 2) {
					difference() {
						square(size = [2, 2], center = true);
						square(size = [1, 1], center = true);
					}
				}
			}
			multmatrix([[1, 0, 0, 4], [0, 1, 0, 0], [0, 0, 1, 0], [0, 0, 0, 1]]) {
				linear_extrude(height = 3, center = false, convexity = 1, scale = [0, 1], $fn = 0, $fa = 12, $fs = 2) {
					multmatrix([[1, 0, 0, 1], [0, 1, 0, 0], [0, 0, 1, 0], [0, 0, 0, 1]]) {
						square(size = [1, 1], center = true);
					}
					multmatrix([[1, 0, 0, -1], [0, 1, 0, 0], [0, 0, 1, 0], [0, 0, 0, 1]]) {
						square(size = [1, 1], center = true);
					}
				}
			}
			multmatrix([[1, 0, 0, 8], [0, 1, 0, 0], [0, 0, 1, 0], [0, 0, 0, 1]]) {
				linear_extrude(height = 3, center = false, convexity = 1, scale = [0, 1], $fn = 0, $fa = 12, $fs = 2) {
					multmatrix([[1, 0, 0, 0.5], [0, 1, 0, 0], [0, 0, 1, 0], [0, 0, 0, 1]]) {
						square(size = [1, 1], center = false);
					}
					multmatrix([[1, 0, 0, -0.5], [0, 1, 0, 0], [0, 0, 1, 0], [0, 0, 0, 1]]) {
						square(size = [1, 1], center = false);
					}
				}
			}
			multmatrix([[1, 0, 0, 12], [0, 1, 0, 0], [0, 0, 1, 0], [0, 0, 0, 1]]) {
				linear_extrude(height = 3, center = false, convexity = 1, scale = [0, 1], $fn = 0, $fa = 12, $fs = 2) {
					difference() {
						square(size = [2, 2], center = true);
						multmatrix([[1, 0, 0, -0.5], [0, 1, 0, 0], [0, 0, 1, 0], [0, 0, 0, 1]]) {
							square(size = [1, 1], center = true);
						}
					}
				}
			}
		}
	}
	multmatrix([[1, 0, 0, 0], [0, 1, 0, 3], [0, 0, 1, 0], [0, 0, 0, 1]]) {
		group() {
			multmatrix([[1, 0, 0, 0], [0, 1, 0, 0], [0, 0, 1, 0], [0, 0, 0, 1]]) {
				linear_extrude(height = 3, center = false, convexity = 1, scale = [1, 0], $fn = 0, $fa = 12, $fs = 2) {
					difference() {
						square(size = [2, 2], center = true);
						square(size = [1, 1], center = true);
					}
				}
			}
			multmatrix([[1, 0, 0, 4], [0, 1, 0, 0], [0, 0, 1, 0], [0, 0, 0, 1]]) {
				linear_extrude(height = 3, center = false, convexity = 1, scale = [1, 0], $fn = 0, $fa = 12, $fs = 2) {
					multmatrix([[1, 0, 0, 1], [0, 1, 0, 0], [0, 0, 1, 0], [0, 0, 0, 1]]) {
						square(size = [1, 1], center = true);
					}
					multmatrix([[1, 0, 0, -1], [0, 1, 0, 0], [0, 0, 1, 0], [0, 0, 0, 1]]) {
						square(size = [1, 1], center = true);
					}
				}
			}
			multmatrix([[1, 0, 0, 8], [0, 1, 0, 0], [0, 0, 1, 0], [0, 0, 0, 1]]) {
				linear_extrude(height = 3, center = false, convexity = 1, scale = [1, 0], $fn = 0, $fa = 12, $fs = 2) {
					multmatrix([[1, 0, 0, 0.5], [0, 1, 0, 0], [0, 0, 1, 0], [0, 0, 0, 1]]) {
						square(size = [1, 1], center = false);
					}
					multmatrix([[1, 0, 0, -0.5], [0, 1, 0, 0], [0, 0, 1, 0], [0, 0, 0, 1]]) {
						square(size = [1, 1], center = false);
					}
				}
			}
			multmatrix([[1, 0, 0, 12], [0, 1, 0, 0], [0, 0, 1, 0], [0, 0, 0, 1]]) {
				linear_extrude(height = 3, center = false, convexity = 1, scale = [1, 0], $fn = 0, $fa = 12, $fs = 2) {
					difference() {
						square(size = [2, 2], center = true);
						multmatrix([[1, 0, 0, -0.5], [0, 1, 0, 0], [0, 0, 1, 0], [0, 0, 0, 1]]) {
							square(size = [1, 1], center = true);
						}
					}
				}
			}
		}
	}
	multmatrix([[1, 0, 0, 0], [0, 1, 0, 6], [0, 0, 1, 0], [0, 0, 0, 1]]) {
		group() {
			multmatrix([[1, 0, 0, 0], [0, 1, 0, 0], [0, 0, 1, 0], [0, 0, 0, 1]]) {
				linear_extrude(height = 3, center = false, convexity = 1, scale = [0, 0], $fn = 0, $fa = 12, $fs = 2) {
					difference() {
						square(size = [2, 2], center = true);
						square(size = [1, 1], center = true);
					}
				}
			}
			multmatrix([[1, 0, 0, 4], [0, 1, 0, 0], [0, 0, 1, 0], [0, 0, 0, 1]]) {
				linear_extrude(height = 3, center = false, convexity = 1, scale = [0, 0], $fn = 0, $fa = 12, $fs = 2) {
					multmatrix([[1, 0, 0, 1], [0, 1, 0, 0], [0, 0, 1, 0], [0, 0, 0, 1]]) {
						square(size = [1, 1], center = true);
					}
					multmatrix([[1, 0, 0, -1], [0, 1, 0, 0], [0, 0, 1, 0], [0, 0, 0, 1]]) {
						square(size = [1, 1], center = true);
					}
				}
			}
			multmatrix([[1, 0, 0, 8], [0, 1, 0, 0], [0, 0, 1, 0], [0, 0, 0, 1]]) {
				linear_extrude(height = 3, center = false, convexity = 1, scale = [0, 0], $fn = 0, $fa = 12, $fs = 2) {
					multmatrix([[1, 0, 0, 0.5], [0, 1, 0, 0], [0, 0, 1, 0], [0, 0, 0, 1]]) {
						square(size = [1, 1], center = false);
					}
					multmatrix([[1, 0, 0, -0.5], [0, 1, 0, 0], [0, 0, 1, 0], [0, 0, 0, 1]]) {
						square(size = [1, 1], center = false);
					}
				}
			}
			multmatrix([[1, 0, 0, 12], [0, 1, 0, 0], [0, 0, 1, 0], [0, 0, 0, 1]]) {
				linear_extrude(height = 3, center = false, convexity = 1, scale = [0, 0], $fn = 0, $fa = 12, $fs = 2) {
					difference() {
						square(size = [2, 2], center = true);
						multmatrix([[1, 0, 0, -0.5], [0, 1, 0, 0], [0, 0, 1, 0], [0, 0, 0, 1]]) {
							square(size = [1, 1], center = true);
						}
>>>>>>> e64734f8
					}
				}
			}
		}
	}
}
multmatrix([[1, 0, 0, 0], [0, 1, 0, 9], [0, 0, 1, 0], [0, 0, 0, 1]]) {
	union() {
		multmatrix([[1, 0, 0, 0], [0, 1, 0, 0], [0, 0, 1, 0], [0, 0, 0, 1]]) {
			linear_extrude(height = 3, center = false, convexity = 1, twist = 180, slices = 20, scale = [0, 1], $fn = 0, $fa = 12, $fs = 2) {
				difference() {
					square(size = [2, 2], center = true);
					square(size = [1, 1], center = true);
				}
			}
		}
		multmatrix([[1, 0, 0, 4], [0, 1, 0, 0], [0, 0, 1, 0], [0, 0, 0, 1]]) {
			linear_extrude(height = 3, center = false, convexity = 1, twist = 180, slices = 20, scale = [0, 1], $fn = 0, $fa = 12, $fs = 2) {
				multmatrix([[1, 0, 0, 1], [0, 1, 0, 0], [0, 0, 1, 0], [0, 0, 0, 1]]) {
					square(size = [1, 1], center = true);
				}
				multmatrix([[1, 0, 0, -1], [0, 1, 0, 0], [0, 0, 1, 0], [0, 0, 0, 1]]) {
					square(size = [1, 1], center = true);
				}
			}
		}
		multmatrix([[1, 0, 0, 8], [0, 1, 0, 0], [0, 0, 1, 0], [0, 0, 0, 1]]) {
			linear_extrude(height = 3, center = false, convexity = 1, twist = 180, slices = 20, scale = [0, 1], $fn = 0, $fa = 12, $fs = 2) {
				multmatrix([[1, 0, 0, 0.5], [0, 1, 0, 0], [0, 0, 1, 0], [0, 0, 0, 1]]) {
					square(size = [1, 1], center = false);
				}
				multmatrix([[1, 0, 0, -0.5], [0, 1, 0, 0], [0, 0, 1, 0], [0, 0, 0, 1]]) {
					square(size = [1, 1], center = false);
				}
			}
		}
		multmatrix([[1, 0, 0, 12], [0, 1, 0, 0], [0, 0, 1, 0], [0, 0, 0, 1]]) {
			linear_extrude(height = 3, center = false, convexity = 1, twist = 180, slices = 20, scale = [0, 1], $fn = 0, $fa = 12, $fs = 2) {
				difference() {
					square(size = [2, 2], center = true);
					multmatrix([[1, 0, 0, -0.5], [0, 1, 0, 0], [0, 0, 1, 0], [0, 0, 0, 1]]) {
						square(size = [1, 1], center = true);
					}
				}
			}
		}
	}
}
multmatrix([[1, 0, 0, 0], [0, 1, 0, 12], [0, 0, 1, 0], [0, 0, 0, 1]]) {
	union() {
		multmatrix([[1, 0, 0, 0], [0, 1, 0, 0], [0, 0, 1, 0], [0, 0, 0, 1]]) {
			linear_extrude(height = 3, center = false, convexity = 1, twist = 180, slices = 20, scale = [1, 0], $fn = 0, $fa = 12, $fs = 2) {
				difference() {
					square(size = [2, 2], center = true);
					square(size = [1, 1], center = true);
				}
			}
		}
		multmatrix([[1, 0, 0, 4], [0, 1, 0, 0], [0, 0, 1, 0], [0, 0, 0, 1]]) {
			linear_extrude(height = 3, center = false, convexity = 1, twist = 180, slices = 20, scale = [1, 0], $fn = 0, $fa = 12, $fs = 2) {
				multmatrix([[1, 0, 0, 1], [0, 1, 0, 0], [0, 0, 1, 0], [0, 0, 0, 1]]) {
					square(size = [1, 1], center = true);
				}
				multmatrix([[1, 0, 0, -1], [0, 1, 0, 0], [0, 0, 1, 0], [0, 0, 0, 1]]) {
					square(size = [1, 1], center = true);
				}
			}
		}
		multmatrix([[1, 0, 0, 8], [0, 1, 0, 0], [0, 0, 1, 0], [0, 0, 0, 1]]) {
			linear_extrude(height = 3, center = false, convexity = 1, twist = 180, slices = 20, scale = [1, 0], $fn = 0, $fa = 12, $fs = 2) {
				multmatrix([[1, 0, 0, 0.5], [0, 1, 0, 0], [0, 0, 1, 0], [0, 0, 0, 1]]) {
					square(size = [1, 1], center = false);
				}
				multmatrix([[1, 0, 0, -0.5], [0, 1, 0, 0], [0, 0, 1, 0], [0, 0, 0, 1]]) {
					square(size = [1, 1], center = false);
				}
			}
		}
		multmatrix([[1, 0, 0, 12], [0, 1, 0, 0], [0, 0, 1, 0], [0, 0, 0, 1]]) {
			linear_extrude(height = 3, center = false, convexity = 1, twist = 180, slices = 20, scale = [1, 0], $fn = 0, $fa = 12, $fs = 2) {
				difference() {
					square(size = [2, 2], center = true);
					multmatrix([[1, 0, 0, -0.5], [0, 1, 0, 0], [0, 0, 1, 0], [0, 0, 0, 1]]) {
						square(size = [1, 1], center = true);
					}
				}
			}
		}
	}
}
multmatrix([[1, 0, 0, 0], [0, 1, 0, 15], [0, 0, 1, 0], [0, 0, 0, 1]]) {
	union() {
		multmatrix([[1, 0, 0, 0], [0, 1, 0, 0], [0, 0, 1, 0], [0, 0, 0, 1]]) {
			linear_extrude(height = 3, center = false, convexity = 1, twist = 180, slices = 20, scale = [0, 0], $fn = 0, $fa = 12, $fs = 2) {
				difference() {
					square(size = [2, 2], center = true);
					square(size = [1, 1], center = true);
				}
			}
		}
		multmatrix([[1, 0, 0, 4], [0, 1, 0, 0], [0, 0, 1, 0], [0, 0, 0, 1]]) {
			linear_extrude(height = 3, center = false, convexity = 1, twist = 180, slices = 20, scale = [0, 0], $fn = 0, $fa = 12, $fs = 2) {
				multmatrix([[1, 0, 0, 1], [0, 1, 0, 0], [0, 0, 1, 0], [0, 0, 0, 1]]) {
					square(size = [1, 1], center = true);
				}
				multmatrix([[1, 0, 0, -1], [0, 1, 0, 0], [0, 0, 1, 0], [0, 0, 0, 1]]) {
					square(size = [1, 1], center = true);
				}
			}
		}
		multmatrix([[1, 0, 0, 8], [0, 1, 0, 0], [0, 0, 1, 0], [0, 0, 0, 1]]) {
			linear_extrude(height = 3, center = false, convexity = 1, twist = 180, slices = 20, scale = [0, 0], $fn = 0, $fa = 12, $fs = 2) {
				multmatrix([[1, 0, 0, 0.5], [0, 1, 0, 0], [0, 0, 1, 0], [0, 0, 0, 1]]) {
					square(size = [1, 1], center = false);
				}
				multmatrix([[1, 0, 0, -0.5], [0, 1, 0, 0], [0, 0, 1, 0], [0, 0, 0, 1]]) {
					square(size = [1, 1], center = false);
				}
			}
		}
		multmatrix([[1, 0, 0, 12], [0, 1, 0, 0], [0, 0, 1, 0], [0, 0, 0, 1]]) {
			linear_extrude(height = 3, center = false, convexity = 1, twist = 180, slices = 20, scale = [0, 0], $fn = 0, $fa = 12, $fs = 2) {
				difference() {
					square(size = [2, 2], center = true);
					multmatrix([[1, 0, 0, -0.5], [0, 1, 0, 0], [0, 0, 1, 0], [0, 0, 0, 1]]) {
						square(size = [1, 1], center = true);
					}
				}
			}
		}
	}
}<|MERGE_RESOLUTION|>--- conflicted
+++ resolved
@@ -1,36 +1,35 @@
-<<<<<<< HEAD
 multmatrix([[1, 0, 0, 0], [0, 1, 0, 0], [0, 0, 1, 0], [0, 0, 0, 1]]) {
 	union() {
 		multmatrix([[1, 0, 0, 0], [0, 1, 0, 0], [0, 0, 1, 0], [0, 0, 0, 1]]) {
-			linear_extrude(height = 3, center = false, convexity = 1, twist = 0, slices = 20, scale = [0, 1], $fn = 0, $fa = 12, $fs = 2) {
-				difference() {
-					square(size = [2, 2], center = true);
-					square(size = [1, 1], center = true);
-				}
-			}
-		}
-		multmatrix([[1, 0, 0, 4], [0, 1, 0, 0], [0, 0, 1, 0], [0, 0, 0, 1]]) {
-			linear_extrude(height = 3, center = false, convexity = 1, twist = 0, slices = 20, scale = [0, 1], $fn = 0, $fa = 12, $fs = 2) {
-				multmatrix([[1, 0, 0, 1], [0, 1, 0, 0], [0, 0, 1, 0], [0, 0, 0, 1]]) {
-					square(size = [1, 1], center = true);
-				}
-				multmatrix([[1, 0, 0, -1], [0, 1, 0, 0], [0, 0, 1, 0], [0, 0, 0, 1]]) {
-					square(size = [1, 1], center = true);
-				}
-			}
-		}
-		multmatrix([[1, 0, 0, 8], [0, 1, 0, 0], [0, 0, 1, 0], [0, 0, 0, 1]]) {
-			linear_extrude(height = 3, center = false, convexity = 1, twist = 0, slices = 20, scale = [0, 1], $fn = 0, $fa = 12, $fs = 2) {
-				multmatrix([[1, 0, 0, 0.5], [0, 1, 0, 0], [0, 0, 1, 0], [0, 0, 0, 1]]) {
-					square(size = [1, 1], center = false);
-				}
-				multmatrix([[1, 0, 0, -0.5], [0, 1, 0, 0], [0, 0, 1, 0], [0, 0, 0, 1]]) {
-					square(size = [1, 1], center = false);
-				}
-			}
-		}
-		multmatrix([[1, 0, 0, 12], [0, 1, 0, 0], [0, 0, 1, 0], [0, 0, 0, 1]]) {
-			linear_extrude(height = 3, center = false, convexity = 1, twist = 0, slices = 20, scale = [0, 1], $fn = 0, $fa = 12, $fs = 2) {
+			linear_extrude(height = 3, center = false, convexity = 1, scale = [0, 1], $fn = 0, $fa = 12, $fs = 2) {
+				difference() {
+					square(size = [2, 2], center = true);
+					square(size = [1, 1], center = true);
+				}
+			}
+		}
+		multmatrix([[1, 0, 0, 4], [0, 1, 0, 0], [0, 0, 1, 0], [0, 0, 0, 1]]) {
+			linear_extrude(height = 3, center = false, convexity = 1, scale = [0, 1], $fn = 0, $fa = 12, $fs = 2) {
+				multmatrix([[1, 0, 0, 1], [0, 1, 0, 0], [0, 0, 1, 0], [0, 0, 0, 1]]) {
+					square(size = [1, 1], center = true);
+				}
+				multmatrix([[1, 0, 0, -1], [0, 1, 0, 0], [0, 0, 1, 0], [0, 0, 0, 1]]) {
+					square(size = [1, 1], center = true);
+				}
+			}
+		}
+		multmatrix([[1, 0, 0, 8], [0, 1, 0, 0], [0, 0, 1, 0], [0, 0, 0, 1]]) {
+			linear_extrude(height = 3, center = false, convexity = 1, scale = [0, 1], $fn = 0, $fa = 12, $fs = 2) {
+				multmatrix([[1, 0, 0, 0.5], [0, 1, 0, 0], [0, 0, 1, 0], [0, 0, 0, 1]]) {
+					square(size = [1, 1], center = false);
+				}
+				multmatrix([[1, 0, 0, -0.5], [0, 1, 0, 0], [0, 0, 1, 0], [0, 0, 0, 1]]) {
+					square(size = [1, 1], center = false);
+				}
+			}
+		}
+		multmatrix([[1, 0, 0, 12], [0, 1, 0, 0], [0, 0, 1, 0], [0, 0, 0, 1]]) {
+			linear_extrude(height = 3, center = false, convexity = 1, scale = [0, 1], $fn = 0, $fa = 12, $fs = 2) {
 				difference() {
 					square(size = [2, 2], center = true);
 					multmatrix([[1, 0, 0, -0.5], [0, 1, 0, 0], [0, 0, 1, 0], [0, 0, 0, 1]]) {
@@ -44,35 +43,35 @@
 multmatrix([[1, 0, 0, 0], [0, 1, 0, 3], [0, 0, 1, 0], [0, 0, 0, 1]]) {
 	union() {
 		multmatrix([[1, 0, 0, 0], [0, 1, 0, 0], [0, 0, 1, 0], [0, 0, 0, 1]]) {
-			linear_extrude(height = 3, center = false, convexity = 1, twist = 0, slices = 20, scale = [1, 0], $fn = 0, $fa = 12, $fs = 2) {
-				difference() {
-					square(size = [2, 2], center = true);
-					square(size = [1, 1], center = true);
-				}
-			}
-		}
-		multmatrix([[1, 0, 0, 4], [0, 1, 0, 0], [0, 0, 1, 0], [0, 0, 0, 1]]) {
-			linear_extrude(height = 3, center = false, convexity = 1, twist = 0, slices = 20, scale = [1, 0], $fn = 0, $fa = 12, $fs = 2) {
-				multmatrix([[1, 0, 0, 1], [0, 1, 0, 0], [0, 0, 1, 0], [0, 0, 0, 1]]) {
-					square(size = [1, 1], center = true);
-				}
-				multmatrix([[1, 0, 0, -1], [0, 1, 0, 0], [0, 0, 1, 0], [0, 0, 0, 1]]) {
-					square(size = [1, 1], center = true);
-				}
-			}
-		}
-		multmatrix([[1, 0, 0, 8], [0, 1, 0, 0], [0, 0, 1, 0], [0, 0, 0, 1]]) {
-			linear_extrude(height = 3, center = false, convexity = 1, twist = 0, slices = 20, scale = [1, 0], $fn = 0, $fa = 12, $fs = 2) {
-				multmatrix([[1, 0, 0, 0.5], [0, 1, 0, 0], [0, 0, 1, 0], [0, 0, 0, 1]]) {
-					square(size = [1, 1], center = false);
-				}
-				multmatrix([[1, 0, 0, -0.5], [0, 1, 0, 0], [0, 0, 1, 0], [0, 0, 0, 1]]) {
-					square(size = [1, 1], center = false);
-				}
-			}
-		}
-		multmatrix([[1, 0, 0, 12], [0, 1, 0, 0], [0, 0, 1, 0], [0, 0, 0, 1]]) {
-			linear_extrude(height = 3, center = false, convexity = 1, twist = 0, slices = 20, scale = [1, 0], $fn = 0, $fa = 12, $fs = 2) {
+			linear_extrude(height = 3, center = false, convexity = 1, scale = [1, 0], $fn = 0, $fa = 12, $fs = 2) {
+				difference() {
+					square(size = [2, 2], center = true);
+					square(size = [1, 1], center = true);
+				}
+			}
+		}
+		multmatrix([[1, 0, 0, 4], [0, 1, 0, 0], [0, 0, 1, 0], [0, 0, 0, 1]]) {
+			linear_extrude(height = 3, center = false, convexity = 1, scale = [1, 0], $fn = 0, $fa = 12, $fs = 2) {
+				multmatrix([[1, 0, 0, 1], [0, 1, 0, 0], [0, 0, 1, 0], [0, 0, 0, 1]]) {
+					square(size = [1, 1], center = true);
+				}
+				multmatrix([[1, 0, 0, -1], [0, 1, 0, 0], [0, 0, 1, 0], [0, 0, 0, 1]]) {
+					square(size = [1, 1], center = true);
+				}
+			}
+		}
+		multmatrix([[1, 0, 0, 8], [0, 1, 0, 0], [0, 0, 1, 0], [0, 0, 0, 1]]) {
+			linear_extrude(height = 3, center = false, convexity = 1, scale = [1, 0], $fn = 0, $fa = 12, $fs = 2) {
+				multmatrix([[1, 0, 0, 0.5], [0, 1, 0, 0], [0, 0, 1, 0], [0, 0, 0, 1]]) {
+					square(size = [1, 1], center = false);
+				}
+				multmatrix([[1, 0, 0, -0.5], [0, 1, 0, 0], [0, 0, 1, 0], [0, 0, 0, 1]]) {
+					square(size = [1, 1], center = false);
+				}
+			}
+		}
+		multmatrix([[1, 0, 0, 12], [0, 1, 0, 0], [0, 0, 1, 0], [0, 0, 0, 1]]) {
+			linear_extrude(height = 3, center = false, convexity = 1, scale = [1, 0], $fn = 0, $fa = 12, $fs = 2) {
 				difference() {
 					square(size = [2, 2], center = true);
 					multmatrix([[1, 0, 0, -0.5], [0, 1, 0, 0], [0, 0, 1, 0], [0, 0, 0, 1]]) {
@@ -86,163 +85,39 @@
 multmatrix([[1, 0, 0, 0], [0, 1, 0, 6], [0, 0, 1, 0], [0, 0, 0, 1]]) {
 	union() {
 		multmatrix([[1, 0, 0, 0], [0, 1, 0, 0], [0, 0, 1, 0], [0, 0, 0, 1]]) {
-			linear_extrude(height = 3, center = false, convexity = 1, twist = 0, slices = 20, scale = [0, 0], $fn = 0, $fa = 12, $fs = 2) {
-				difference() {
-					square(size = [2, 2], center = true);
-					square(size = [1, 1], center = true);
-				}
-			}
-		}
-		multmatrix([[1, 0, 0, 4], [0, 1, 0, 0], [0, 0, 1, 0], [0, 0, 0, 1]]) {
-			linear_extrude(height = 3, center = false, convexity = 1, twist = 0, slices = 20, scale = [0, 0], $fn = 0, $fa = 12, $fs = 2) {
-				multmatrix([[1, 0, 0, 1], [0, 1, 0, 0], [0, 0, 1, 0], [0, 0, 0, 1]]) {
-					square(size = [1, 1], center = true);
-				}
-				multmatrix([[1, 0, 0, -1], [0, 1, 0, 0], [0, 0, 1, 0], [0, 0, 0, 1]]) {
-					square(size = [1, 1], center = true);
-				}
-			}
-		}
-		multmatrix([[1, 0, 0, 8], [0, 1, 0, 0], [0, 0, 1, 0], [0, 0, 0, 1]]) {
-			linear_extrude(height = 3, center = false, convexity = 1, twist = 0, slices = 20, scale = [0, 0], $fn = 0, $fa = 12, $fs = 2) {
-				multmatrix([[1, 0, 0, 0.5], [0, 1, 0, 0], [0, 0, 1, 0], [0, 0, 0, 1]]) {
-					square(size = [1, 1], center = false);
-				}
-				multmatrix([[1, 0, 0, -0.5], [0, 1, 0, 0], [0, 0, 1, 0], [0, 0, 0, 1]]) {
-					square(size = [1, 1], center = false);
-				}
-			}
-		}
-		multmatrix([[1, 0, 0, 12], [0, 1, 0, 0], [0, 0, 1, 0], [0, 0, 0, 1]]) {
-			linear_extrude(height = 3, center = false, convexity = 1, twist = 0, slices = 20, scale = [0, 0], $fn = 0, $fa = 12, $fs = 2) {
-				difference() {
-					square(size = [2, 2], center = true);
-					multmatrix([[1, 0, 0, -0.5], [0, 1, 0, 0], [0, 0, 1, 0], [0, 0, 0, 1]]) {
-						square(size = [1, 1], center = true);
-=======
-group() {
-	multmatrix([[1, 0, 0, 0], [0, 1, 0, 0], [0, 0, 1, 0], [0, 0, 0, 1]]) {
-		group() {
-			multmatrix([[1, 0, 0, 0], [0, 1, 0, 0], [0, 0, 1, 0], [0, 0, 0, 1]]) {
-				linear_extrude(height = 3, center = false, convexity = 1, scale = [0, 1], $fn = 0, $fa = 12, $fs = 2) {
-					difference() {
-						square(size = [2, 2], center = true);
-						square(size = [1, 1], center = true);
-					}
-				}
-			}
-			multmatrix([[1, 0, 0, 4], [0, 1, 0, 0], [0, 0, 1, 0], [0, 0, 0, 1]]) {
-				linear_extrude(height = 3, center = false, convexity = 1, scale = [0, 1], $fn = 0, $fa = 12, $fs = 2) {
-					multmatrix([[1, 0, 0, 1], [0, 1, 0, 0], [0, 0, 1, 0], [0, 0, 0, 1]]) {
-						square(size = [1, 1], center = true);
-					}
-					multmatrix([[1, 0, 0, -1], [0, 1, 0, 0], [0, 0, 1, 0], [0, 0, 0, 1]]) {
-						square(size = [1, 1], center = true);
-					}
-				}
-			}
-			multmatrix([[1, 0, 0, 8], [0, 1, 0, 0], [0, 0, 1, 0], [0, 0, 0, 1]]) {
-				linear_extrude(height = 3, center = false, convexity = 1, scale = [0, 1], $fn = 0, $fa = 12, $fs = 2) {
-					multmatrix([[1, 0, 0, 0.5], [0, 1, 0, 0], [0, 0, 1, 0], [0, 0, 0, 1]]) {
-						square(size = [1, 1], center = false);
-					}
-					multmatrix([[1, 0, 0, -0.5], [0, 1, 0, 0], [0, 0, 1, 0], [0, 0, 0, 1]]) {
-						square(size = [1, 1], center = false);
-					}
-				}
-			}
-			multmatrix([[1, 0, 0, 12], [0, 1, 0, 0], [0, 0, 1, 0], [0, 0, 0, 1]]) {
-				linear_extrude(height = 3, center = false, convexity = 1, scale = [0, 1], $fn = 0, $fa = 12, $fs = 2) {
-					difference() {
-						square(size = [2, 2], center = true);
-						multmatrix([[1, 0, 0, -0.5], [0, 1, 0, 0], [0, 0, 1, 0], [0, 0, 0, 1]]) {
-							square(size = [1, 1], center = true);
-						}
-					}
-				}
-			}
-		}
-	}
-	multmatrix([[1, 0, 0, 0], [0, 1, 0, 3], [0, 0, 1, 0], [0, 0, 0, 1]]) {
-		group() {
-			multmatrix([[1, 0, 0, 0], [0, 1, 0, 0], [0, 0, 1, 0], [0, 0, 0, 1]]) {
-				linear_extrude(height = 3, center = false, convexity = 1, scale = [1, 0], $fn = 0, $fa = 12, $fs = 2) {
-					difference() {
-						square(size = [2, 2], center = true);
-						square(size = [1, 1], center = true);
-					}
-				}
-			}
-			multmatrix([[1, 0, 0, 4], [0, 1, 0, 0], [0, 0, 1, 0], [0, 0, 0, 1]]) {
-				linear_extrude(height = 3, center = false, convexity = 1, scale = [1, 0], $fn = 0, $fa = 12, $fs = 2) {
-					multmatrix([[1, 0, 0, 1], [0, 1, 0, 0], [0, 0, 1, 0], [0, 0, 0, 1]]) {
-						square(size = [1, 1], center = true);
-					}
-					multmatrix([[1, 0, 0, -1], [0, 1, 0, 0], [0, 0, 1, 0], [0, 0, 0, 1]]) {
-						square(size = [1, 1], center = true);
-					}
-				}
-			}
-			multmatrix([[1, 0, 0, 8], [0, 1, 0, 0], [0, 0, 1, 0], [0, 0, 0, 1]]) {
-				linear_extrude(height = 3, center = false, convexity = 1, scale = [1, 0], $fn = 0, $fa = 12, $fs = 2) {
-					multmatrix([[1, 0, 0, 0.5], [0, 1, 0, 0], [0, 0, 1, 0], [0, 0, 0, 1]]) {
-						square(size = [1, 1], center = false);
-					}
-					multmatrix([[1, 0, 0, -0.5], [0, 1, 0, 0], [0, 0, 1, 0], [0, 0, 0, 1]]) {
-						square(size = [1, 1], center = false);
-					}
-				}
-			}
-			multmatrix([[1, 0, 0, 12], [0, 1, 0, 0], [0, 0, 1, 0], [0, 0, 0, 1]]) {
-				linear_extrude(height = 3, center = false, convexity = 1, scale = [1, 0], $fn = 0, $fa = 12, $fs = 2) {
-					difference() {
-						square(size = [2, 2], center = true);
-						multmatrix([[1, 0, 0, -0.5], [0, 1, 0, 0], [0, 0, 1, 0], [0, 0, 0, 1]]) {
-							square(size = [1, 1], center = true);
-						}
-					}
-				}
-			}
-		}
-	}
-	multmatrix([[1, 0, 0, 0], [0, 1, 0, 6], [0, 0, 1, 0], [0, 0, 0, 1]]) {
-		group() {
-			multmatrix([[1, 0, 0, 0], [0, 1, 0, 0], [0, 0, 1, 0], [0, 0, 0, 1]]) {
-				linear_extrude(height = 3, center = false, convexity = 1, scale = [0, 0], $fn = 0, $fa = 12, $fs = 2) {
-					difference() {
-						square(size = [2, 2], center = true);
-						square(size = [1, 1], center = true);
-					}
-				}
-			}
-			multmatrix([[1, 0, 0, 4], [0, 1, 0, 0], [0, 0, 1, 0], [0, 0, 0, 1]]) {
-				linear_extrude(height = 3, center = false, convexity = 1, scale = [0, 0], $fn = 0, $fa = 12, $fs = 2) {
-					multmatrix([[1, 0, 0, 1], [0, 1, 0, 0], [0, 0, 1, 0], [0, 0, 0, 1]]) {
-						square(size = [1, 1], center = true);
-					}
-					multmatrix([[1, 0, 0, -1], [0, 1, 0, 0], [0, 0, 1, 0], [0, 0, 0, 1]]) {
-						square(size = [1, 1], center = true);
-					}
-				}
-			}
-			multmatrix([[1, 0, 0, 8], [0, 1, 0, 0], [0, 0, 1, 0], [0, 0, 0, 1]]) {
-				linear_extrude(height = 3, center = false, convexity = 1, scale = [0, 0], $fn = 0, $fa = 12, $fs = 2) {
-					multmatrix([[1, 0, 0, 0.5], [0, 1, 0, 0], [0, 0, 1, 0], [0, 0, 0, 1]]) {
-						square(size = [1, 1], center = false);
-					}
-					multmatrix([[1, 0, 0, -0.5], [0, 1, 0, 0], [0, 0, 1, 0], [0, 0, 0, 1]]) {
-						square(size = [1, 1], center = false);
-					}
-				}
-			}
-			multmatrix([[1, 0, 0, 12], [0, 1, 0, 0], [0, 0, 1, 0], [0, 0, 0, 1]]) {
-				linear_extrude(height = 3, center = false, convexity = 1, scale = [0, 0], $fn = 0, $fa = 12, $fs = 2) {
-					difference() {
-						square(size = [2, 2], center = true);
-						multmatrix([[1, 0, 0, -0.5], [0, 1, 0, 0], [0, 0, 1, 0], [0, 0, 0, 1]]) {
-							square(size = [1, 1], center = true);
-						}
->>>>>>> e64734f8
+			linear_extrude(height = 3, center = false, convexity = 1, scale = [0, 0], $fn = 0, $fa = 12, $fs = 2) {
+				difference() {
+					square(size = [2, 2], center = true);
+					square(size = [1, 1], center = true);
+				}
+			}
+		}
+		multmatrix([[1, 0, 0, 4], [0, 1, 0, 0], [0, 0, 1, 0], [0, 0, 0, 1]]) {
+			linear_extrude(height = 3, center = false, convexity = 1, scale = [0, 0], $fn = 0, $fa = 12, $fs = 2) {
+				multmatrix([[1, 0, 0, 1], [0, 1, 0, 0], [0, 0, 1, 0], [0, 0, 0, 1]]) {
+					square(size = [1, 1], center = true);
+				}
+				multmatrix([[1, 0, 0, -1], [0, 1, 0, 0], [0, 0, 1, 0], [0, 0, 0, 1]]) {
+					square(size = [1, 1], center = true);
+				}
+			}
+		}
+		multmatrix([[1, 0, 0, 8], [0, 1, 0, 0], [0, 0, 1, 0], [0, 0, 0, 1]]) {
+			linear_extrude(height = 3, center = false, convexity = 1, scale = [0, 0], $fn = 0, $fa = 12, $fs = 2) {
+				multmatrix([[1, 0, 0, 0.5], [0, 1, 0, 0], [0, 0, 1, 0], [0, 0, 0, 1]]) {
+					square(size = [1, 1], center = false);
+				}
+				multmatrix([[1, 0, 0, -0.5], [0, 1, 0, 0], [0, 0, 1, 0], [0, 0, 0, 1]]) {
+					square(size = [1, 1], center = false);
+				}
+			}
+		}
+		multmatrix([[1, 0, 0, 12], [0, 1, 0, 0], [0, 0, 1, 0], [0, 0, 0, 1]]) {
+			linear_extrude(height = 3, center = false, convexity = 1, scale = [0, 0], $fn = 0, $fa = 12, $fs = 2) {
+				difference() {
+					square(size = [2, 2], center = true);
+					multmatrix([[1, 0, 0, -0.5], [0, 1, 0, 0], [0, 0, 1, 0], [0, 0, 0, 1]]) {
+						square(size = [1, 1], center = true);
 					}
 				}
 			}
