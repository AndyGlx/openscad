--- conflicted
+++ resolved
@@ -1,7 +1,6 @@
-<<<<<<< HEAD
-rotate_extrude(convexity = 1, $fn = 0, $fa = 12, $fs = 2);
-rotate_extrude(convexity = 1, $fn = 0, $fa = 12, $fs = 2);
-rotate_extrude(convexity = 1, $fn = 0, $fa = 12, $fs = 2) {
+rotate_extrude(convexity = 2, $fn = 0, $fa = 12, $fs = 2);
+rotate_extrude(convexity = 2, $fn = 0, $fa = 12, $fs = 2);
+rotate_extrude(convexity = 2, $fn = 0, $fa = 12, $fs = 2) {
 	cube(size = [1, 1, 1], center = false);
 }
 linear_extrude(height = 10, center = false, convexity = 1, scale = [1, 1], $fn = 0, $fa = 12, $fs = 2) {
@@ -12,23 +11,6 @@
 		difference() {
 			circle($fn = 0, $fa = 12, $fs = 2, r = 5);
 			circle($fn = 0, $fa = 12, $fs = 2, r = 3);
-=======
-group() {
-	rotate_extrude(convexity = 2, $fn = 0, $fa = 12, $fs = 2);
-	rotate_extrude(convexity = 2, $fn = 0, $fa = 12, $fs = 2);
-	rotate_extrude(convexity = 2, $fn = 0, $fa = 12, $fs = 2) {
-		cube(size = [1, 1, 1], center = false);
-	}
-	linear_extrude(height = 10, center = false, convexity = 1, scale = [1, 1], $fn = 0, $fa = 12, $fs = 2) {
-		square(size = [10, 10], center = false);
-	}
-	multmatrix([[1, 0, 0, 19], [0, 1, 0, 5], [0, 0, 1, 0], [0, 0, 0, 1]]) {
-		linear_extrude(height = 10, center = true, convexity = 1, scale = [1, 1], $fn = 0, $fa = 12, $fs = 2) {
-			difference() {
-				circle($fn = 0, $fa = 12, $fs = 2, r = 5);
-				circle($fn = 0, $fa = 12, $fs = 2, r = 3);
-			}
->>>>>>> 656735f6
 		}
 	}
 }
