color([1, 0, 0, 1]) {
	multmatrix([[1, 0, 0, -100], [0, 1, 0, -20], [0, 0, 1, 0], [0, 0, 0, 1]]) {
		group() {
			group() {
<<<<<<< HEAD
				linear_extrude(height = 1, center = true, convexity = 1, scale = [1, 1], $fn = 0, $fa = 12, $fs = 2) {
					text(text = "Nothing...", size = 6, spacing = 1, font = "", direction = "ltr", language = "en", script = "latin", halign = "center", valign = "baseline", $fn = 0, $fa = 12, $fs = 2);
=======
				group() {
					linear_extrude(height = 1, center = true, convexity = 1, scale = [1, 1], $fn = 0, $fa = 12, $fs = 2) {
						text(text = "Nothing...", size = 6, spacing = 1, font = "", direction = "ltr", language = "en", script = "Latn", halign = "center", valign = "baseline", $fn = 0, $fa = 12, $fs = 2);
					}
>>>>>>> c468f9a5
				}
			}
		}
	}
}
color([1, 1, 0, 1]) {
	multmatrix([[1, 0, 0, -50], [0, 1, 0, -20], [0, 0, 1, 0], [0, 0, 0, 1]]) {
		group() {
			group() {
				linear_extrude(height = 1, center = true, convexity = 1, scale = [1, 1], $fn = 0, $fa = 12, $fs = 2) {
					text(text = "one object", size = 6, spacing = 1, font = "", direction = "ltr", language = "en", script = "latin", halign = "center", valign = "baseline", $fn = 0, $fa = 12, $fs = 2);
				}
				group() {
<<<<<<< HEAD
=======
					linear_extrude(height = 1, center = true, convexity = 1, scale = [1, 1], $fn = 0, $fa = 12, $fs = 2) {
						text(text = "one object", size = 6, spacing = 1, font = "", direction = "ltr", language = "en", script = "Latn", halign = "center", valign = "baseline", $fn = 0, $fa = 12, $fs = 2);
					}
>>>>>>> c468f9a5
					group() {
						multmatrix([[1, 0, 0, 0], [0, 1, 0, 40], [0, 0, 1, 0], [0, 0, 0, 1]]) {
							multmatrix([[1, 0, 0, 0], [0, 1, 0, 0], [0, 0, 1, 0], [0, 0, 0, 1]]) {
								cube(size = [5, 5, 5], center = true);
							}
						}
					}
				}
			}
		}
	}
}
color([0, 1, 1, 1]) {
	multmatrix([[1, 0, 0, 0], [0, 1, 0, -20], [0, 0, 1, 0], [0, 0, 0, 1]]) {
		group() {
			group() {
				linear_extrude(height = 1, center = true, convexity = 1, scale = [1, 1], $fn = 0, $fa = 12, $fs = 2) {
					text(text = "2 objects ", size = 6, spacing = 1, font = "", direction = "ltr", language = "en", script = "latin", halign = "center", valign = "baseline", $fn = 0, $fa = 12, $fs = 2);
				}
				group() {
<<<<<<< HEAD
=======
					linear_extrude(height = 1, center = true, convexity = 1, scale = [1, 1], $fn = 0, $fa = 12, $fs = 2) {
						text(text = "2 objects ", size = 6, spacing = 1, font = "", direction = "ltr", language = "en", script = "Latn", halign = "center", valign = "baseline", $fn = 0, $fa = 12, $fs = 2);
					}
>>>>>>> c468f9a5
					group() {
						multmatrix([[1, 0, 0, -7.5], [0, 1, 0, 40], [0, 0, 1, 0], [0, 0, 0, 1]]) {
							multmatrix([[1, 0, 0, 0], [0, 1, 0, 0], [0, 0, 1, 0], [0, 0, 0, 1]]) {
								cube(size = [5, 5, 5], center = true);
							}
						}
						multmatrix([[1, 0, 0, 7.5], [0, 1, 0, 40], [0, 0, 1, 0], [0, 0, 0, 1]]) {
							multmatrix([[1.5, 0, 0, 0], [0, 1.5, 0, 0], [0, 0, 1.5, 0], [0, 0, 0, 1]]) {
								cube(size = [5, 5, 5], center = true);
							}
						}
					}
					group() {
						multmatrix([[1, 0, 0, -7.5], [0, 1, 0, 60], [0, 0, 1, 0], [0, 0, 0, 1]]) {
							multmatrix([[1, 0, 0, 0], [0, 1, 0, 0], [0, 0, 1, 0], [0, 0, 0, 1]]) {
								sphere($fn = 0, $fa = 12, $fs = 2, r = 4);
							}
						}
						multmatrix([[1, 0, 0, 7.5], [0, 1, 0, 60], [0, 0, 1, 0], [0, 0, 0, 1]]) {
							multmatrix([[1.5, 0, 0, 0], [0, 1.5, 0, 0], [0, 0, 1.5, 0], [0, 0, 0, 1]]) {
								sphere($fn = 0, $fa = 12, $fs = 2, r = 4);
							}
						}
					}
				}
			}
		}
	}
}
color([0, 0.501961, 0, 1]) {
	multmatrix([[1, 0, 0, 50], [0, 1, 0, -20], [0, 0, 1, 0], [0, 0, 0, 1]]) {
		group() {
			group() {
				linear_extrude(height = 1, center = true, convexity = 1, scale = [1, 1], $fn = 0, $fa = 12, $fs = 2) {
					text(text = "3 objects ", size = 6, spacing = 1, font = "", direction = "ltr", language = "en", script = "latin", halign = "center", valign = "baseline", $fn = 0, $fa = 12, $fs = 2);
				}
				group() {
<<<<<<< HEAD
=======
					linear_extrude(height = 1, center = true, convexity = 1, scale = [1, 1], $fn = 0, $fa = 12, $fs = 2) {
						text(text = "3 objects ", size = 6, spacing = 1, font = "", direction = "ltr", language = "en", script = "Latn", halign = "center", valign = "baseline", $fn = 0, $fa = 12, $fs = 2);
					}
>>>>>>> c468f9a5
					group() {
						multmatrix([[1, 0, 0, -15], [0, 1, 0, 40], [0, 0, 1, 0], [0, 0, 0, 1]]) {
							multmatrix([[1, 0, 0, 0], [0, 1, 0, 0], [0, 0, 1, 0], [0, 0, 0, 1]]) {
								cube(size = [5, 5, 5], center = true);
							}
						}
						multmatrix([[1, 0, 0, 0], [0, 1, 0, 40], [0, 0, 1, 0], [0, 0, 0, 1]]) {
							multmatrix([[1.33333333333, 0, 0, 0], [0, 1.33333333333, 0, 0], [0, 0, 1.33333333333, 0], [0, 0, 0, 1]]) {
								cube(size = [5, 5, 5], center = true);
							}
						}
						multmatrix([[1, 0, 0, 15], [0, 1, 0, 40], [0, 0, 1, 0], [0, 0, 0, 1]]) {
							multmatrix([[1.66666666666, 0, 0, 0], [0, 1.66666666666, 0, 0], [0, 0, 1.66666666666, 0], [0, 0, 0, 1]]) {
								cube(size = [5, 5, 5], center = true);
							}
						}
					}
					group() {
						multmatrix([[1, 0, 0, -15], [0, 1, 0, 60], [0, 0, 1, 0], [0, 0, 0, 1]]) {
							multmatrix([[1, 0, 0, 0], [0, 1, 0, 0], [0, 0, 1, 0], [0, 0, 0, 1]]) {
								sphere($fn = 0, $fa = 12, $fs = 2, r = 4);
							}
						}
						multmatrix([[1, 0, 0, 0], [0, 1, 0, 60], [0, 0, 1, 0], [0, 0, 0, 1]]) {
							multmatrix([[1.33333333333, 0, 0, 0], [0, 1.33333333333, 0, 0], [0, 0, 1.33333333333, 0], [0, 0, 0, 1]]) {
								sphere($fn = 0, $fa = 12, $fs = 2, r = 4);
							}
						}
						multmatrix([[1, 0, 0, 15], [0, 1, 0, 60], [0, 0, 1, 0], [0, 0, 0, 1]]) {
							multmatrix([[1.66666666666, 0, 0, 0], [0, 1.66666666666, 0, 0], [0, 0, 1.66666666666, 0], [0, 0, 0, 1]]) {
								sphere($fn = 0, $fa = 12, $fs = 2, r = 4);
							}
						}
					}
					group() {
						multmatrix([[1, 0, 0, -15], [0, 1, 0, 80], [0, 0, 1, 0], [0, 0, 0, 1]]) {
							multmatrix([[1, 0, 0, 0], [0, 1, 0, 0], [0, 0, 1, 0], [0, 0, 0, 1]]) {
								cylinder($fn = 0, $fa = 12, $fs = 2, h = 5, r1 = 4, r2 = 4, center = false);
							}
						}
						multmatrix([[1, 0, 0, 0], [0, 1, 0, 80], [0, 0, 1, 0], [0, 0, 0, 1]]) {
							multmatrix([[1.33333333333, 0, 0, 0], [0, 1.33333333333, 0, 0], [0, 0, 1.33333333333, 0], [0, 0, 0, 1]]) {
								cylinder($fn = 0, $fa = 12, $fs = 2, h = 5, r1 = 4, r2 = 4, center = false);
							}
						}
						multmatrix([[1, 0, 0, 15], [0, 1, 0, 80], [0, 0, 1, 0], [0, 0, 0, 1]]) {
							multmatrix([[1.66666666666, 0, 0, 0], [0, 1.66666666666, 0, 0], [0, 0, 1.66666666666, 0], [0, 0, 0, 1]]) {
								cylinder($fn = 0, $fa = 12, $fs = 2, h = 5, r1 = 4, r2 = 4, center = false);
							}
						}
					}
				}
			}
		}
	}
}
group();<|MERGE_RESOLUTION|>--- conflicted
+++ resolved
@@ -2,15 +2,8 @@
 	multmatrix([[1, 0, 0, -100], [0, 1, 0, -20], [0, 0, 1, 0], [0, 0, 0, 1]]) {
 		group() {
 			group() {
-<<<<<<< HEAD
 				linear_extrude(height = 1, center = true, convexity = 1, scale = [1, 1], $fn = 0, $fa = 12, $fs = 2) {
-					text(text = "Nothing...", size = 6, spacing = 1, font = "", direction = "ltr", language = "en", script = "latin", halign = "center", valign = "baseline", $fn = 0, $fa = 12, $fs = 2);
-=======
-				group() {
-					linear_extrude(height = 1, center = true, convexity = 1, scale = [1, 1], $fn = 0, $fa = 12, $fs = 2) {
-						text(text = "Nothing...", size = 6, spacing = 1, font = "", direction = "ltr", language = "en", script = "Latn", halign = "center", valign = "baseline", $fn = 0, $fa = 12, $fs = 2);
-					}
->>>>>>> c468f9a5
+					text(text = "Nothing...", size = 6, spacing = 1, font = "", direction = "ltr", language = "en", script = "Latn", halign = "center", valign = "baseline", $fn = 0, $fa = 12, $fs = 2);
 				}
 			}
 		}
@@ -21,15 +14,9 @@
 		group() {
 			group() {
 				linear_extrude(height = 1, center = true, convexity = 1, scale = [1, 1], $fn = 0, $fa = 12, $fs = 2) {
-					text(text = "one object", size = 6, spacing = 1, font = "", direction = "ltr", language = "en", script = "latin", halign = "center", valign = "baseline", $fn = 0, $fa = 12, $fs = 2);
+					text(text = "one object", size = 6, spacing = 1, font = "", direction = "ltr", language = "en", script = "Latn", halign = "center", valign = "baseline", $fn = 0, $fa = 12, $fs = 2);
 				}
 				group() {
-<<<<<<< HEAD
-=======
-					linear_extrude(height = 1, center = true, convexity = 1, scale = [1, 1], $fn = 0, $fa = 12, $fs = 2) {
-						text(text = "one object", size = 6, spacing = 1, font = "", direction = "ltr", language = "en", script = "Latn", halign = "center", valign = "baseline", $fn = 0, $fa = 12, $fs = 2);
-					}
->>>>>>> c468f9a5
 					group() {
 						multmatrix([[1, 0, 0, 0], [0, 1, 0, 40], [0, 0, 1, 0], [0, 0, 0, 1]]) {
 							multmatrix([[1, 0, 0, 0], [0, 1, 0, 0], [0, 0, 1, 0], [0, 0, 0, 1]]) {
@@ -47,15 +34,9 @@
 		group() {
 			group() {
 				linear_extrude(height = 1, center = true, convexity = 1, scale = [1, 1], $fn = 0, $fa = 12, $fs = 2) {
-					text(text = "2 objects ", size = 6, spacing = 1, font = "", direction = "ltr", language = "en", script = "latin", halign = "center", valign = "baseline", $fn = 0, $fa = 12, $fs = 2);
+					text(text = "2 objects ", size = 6, spacing = 1, font = "", direction = "ltr", language = "en", script = "Latn", halign = "center", valign = "baseline", $fn = 0, $fa = 12, $fs = 2);
 				}
 				group() {
-<<<<<<< HEAD
-=======
-					linear_extrude(height = 1, center = true, convexity = 1, scale = [1, 1], $fn = 0, $fa = 12, $fs = 2) {
-						text(text = "2 objects ", size = 6, spacing = 1, font = "", direction = "ltr", language = "en", script = "Latn", halign = "center", valign = "baseline", $fn = 0, $fa = 12, $fs = 2);
-					}
->>>>>>> c468f9a5
 					group() {
 						multmatrix([[1, 0, 0, -7.5], [0, 1, 0, 40], [0, 0, 1, 0], [0, 0, 0, 1]]) {
 							multmatrix([[1, 0, 0, 0], [0, 1, 0, 0], [0, 0, 1, 0], [0, 0, 0, 1]]) {
@@ -90,15 +71,9 @@
 		group() {
 			group() {
 				linear_extrude(height = 1, center = true, convexity = 1, scale = [1, 1], $fn = 0, $fa = 12, $fs = 2) {
-					text(text = "3 objects ", size = 6, spacing = 1, font = "", direction = "ltr", language = "en", script = "latin", halign = "center", valign = "baseline", $fn = 0, $fa = 12, $fs = 2);
+					text(text = "3 objects ", size = 6, spacing = 1, font = "", direction = "ltr", language = "en", script = "Latn", halign = "center", valign = "baseline", $fn = 0, $fa = 12, $fs = 2);
 				}
 				group() {
-<<<<<<< HEAD
-=======
-					linear_extrude(height = 1, center = true, convexity = 1, scale = [1, 1], $fn = 0, $fa = 12, $fs = 2) {
-						text(text = "3 objects ", size = 6, spacing = 1, font = "", direction = "ltr", language = "en", script = "Latn", halign = "center", valign = "baseline", $fn = 0, $fa = 12, $fs = 2);
-					}
->>>>>>> c468f9a5
 					group() {
 						multmatrix([[1, 0, 0, -15], [0, 1, 0, 40], [0, 0, 1, 0], [0, 0, 0, 1]]) {
 							multmatrix([[1, 0, 0, 0], [0, 1, 0, 0], [0, 0, 1, 0], [0, 0, 0, 1]]) {
@@ -106,12 +81,12 @@
 							}
 						}
 						multmatrix([[1, 0, 0, 0], [0, 1, 0, 40], [0, 0, 1, 0], [0, 0, 0, 1]]) {
-							multmatrix([[1.33333333333, 0, 0, 0], [0, 1.33333333333, 0, 0], [0, 0, 1.33333333333, 0], [0, 0, 0, 1]]) {
+							multmatrix([[1.33333, 0, 0, 0], [0, 1.33333, 0, 0], [0, 0, 1.33333, 0], [0, 0, 0, 1]]) {
 								cube(size = [5, 5, 5], center = true);
 							}
 						}
 						multmatrix([[1, 0, 0, 15], [0, 1, 0, 40], [0, 0, 1, 0], [0, 0, 0, 1]]) {
-							multmatrix([[1.66666666666, 0, 0, 0], [0, 1.66666666666, 0, 0], [0, 0, 1.66666666666, 0], [0, 0, 0, 1]]) {
+							multmatrix([[1.66667, 0, 0, 0], [0, 1.66667, 0, 0], [0, 0, 1.66667, 0], [0, 0, 0, 1]]) {
 								cube(size = [5, 5, 5], center = true);
 							}
 						}
@@ -123,12 +98,12 @@
 							}
 						}
 						multmatrix([[1, 0, 0, 0], [0, 1, 0, 60], [0, 0, 1, 0], [0, 0, 0, 1]]) {
-							multmatrix([[1.33333333333, 0, 0, 0], [0, 1.33333333333, 0, 0], [0, 0, 1.33333333333, 0], [0, 0, 0, 1]]) {
+							multmatrix([[1.33333, 0, 0, 0], [0, 1.33333, 0, 0], [0, 0, 1.33333, 0], [0, 0, 0, 1]]) {
 								sphere($fn = 0, $fa = 12, $fs = 2, r = 4);
 							}
 						}
 						multmatrix([[1, 0, 0, 15], [0, 1, 0, 60], [0, 0, 1, 0], [0, 0, 0, 1]]) {
-							multmatrix([[1.66666666666, 0, 0, 0], [0, 1.66666666666, 0, 0], [0, 0, 1.66666666666, 0], [0, 0, 0, 1]]) {
+							multmatrix([[1.66667, 0, 0, 0], [0, 1.66667, 0, 0], [0, 0, 1.66667, 0], [0, 0, 0, 1]]) {
 								sphere($fn = 0, $fa = 12, $fs = 2, r = 4);
 							}
 						}
@@ -140,12 +115,12 @@
 							}
 						}
 						multmatrix([[1, 0, 0, 0], [0, 1, 0, 80], [0, 0, 1, 0], [0, 0, 0, 1]]) {
-							multmatrix([[1.33333333333, 0, 0, 0], [0, 1.33333333333, 0, 0], [0, 0, 1.33333333333, 0], [0, 0, 0, 1]]) {
+							multmatrix([[1.33333, 0, 0, 0], [0, 1.33333, 0, 0], [0, 0, 1.33333, 0], [0, 0, 0, 1]]) {
 								cylinder($fn = 0, $fa = 12, $fs = 2, h = 5, r1 = 4, r2 = 4, center = false);
 							}
 						}
 						multmatrix([[1, 0, 0, 15], [0, 1, 0, 80], [0, 0, 1, 0], [0, 0, 0, 1]]) {
-							multmatrix([[1.66666666666, 0, 0, 0], [0, 1.66666666666, 0, 0], [0, 0, 1.66666666666, 0], [0, 0, 0, 1]]) {
+							multmatrix([[1.66667, 0, 0, 0], [0, 1.66667, 0, 0], [0, 0, 1.66667, 0], [0, 0, 0, 1]]) {
 								cylinder($fn = 0, $fa = 12, $fs = 2, h = 5, r1 = 4, r2 = 4, center = false);
 							}
 						}
