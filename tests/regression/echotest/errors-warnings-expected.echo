--- conflicted
+++ resolved
@@ -1,13 +1,8 @@
 WARNING: Ignoring unknown function 'test', in file errors-warnings.scad, line 19.
 WARNING: Ignoring unknown variable 'a', in file errors-warnings.scad, line 1.
 ECHO: undef
-<<<<<<< HEAD
-WARNING: Ignoring unknown module 'hello', line 17.
-WARNING: Ignoring radius variable 'r' as diameter 'd' is defined too.
-WARNING: Problem converting rotate(a=inf) parameter, line 23
-WARNING: Problem converting rotate(a=[inf, inf]) parameter, line 24
-WARNING: Problem converting rotate(a=nan) parameter, line 25
-=======
 WARNING: Ignoring unknown module 'hello', in file errors-warnings.scad, line 17.
 WARNING: Ignoring radius variable 'r' as diameter 'd' is defined too.
->>>>>>> f041ddc7
+WARNING: Problem converting rotate(a=inf) parameter, in file errors-warnings.scad, line 23
+WARNING: Problem converting rotate(a=[inf, inf]) parameter, in file errors-warnings.scad, line 24
+WARNING: Problem converting rotate(a=nan) parameter, in file errors-warnings.scad, line 25