--- conflicted
+++ resolved
@@ -937,11 +937,8 @@
             ${CMAKE_SOURCE_DIR}/../testdata/scad/misc/children-tests.scad
             ${CMAKE_SOURCE_DIR}/../testdata/scad/misc/range-tests.scad
             ${CMAKE_SOURCE_DIR}/../testdata/scad/misc/no-break-space-test.scad
-<<<<<<< HEAD
             ${CMAKE_SOURCE_DIR}/../testdata/scad/misc/unicode-tests.scad
-=======
             ${CMAKE_SOURCE_DIR}/../testdata/scad/misc/concat-tests.scad
->>>>>>> bbdfe9b7
             ${CMAKE_SOURCE_DIR}/../testdata/scad/bugs/empty-stl.scad)
 
 list(APPEND DUMPTEST_FILES ${FEATURES_FILES})
