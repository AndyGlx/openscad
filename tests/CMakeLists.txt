--- conflicted
+++ resolved
@@ -120,281 +120,11 @@
   message(STATUS "ImageMagick convert executable found: " ${ImageMagick_convert_EXECUTABLE})
   set(IMAGE_COMPARE_EXECUTABLE ${ImageMagick_convert_EXECUTABLE})
 else()
-<<<<<<< HEAD
   message(STATUS "Couldn't find imagemagick 'convert' program")
   set(DIFFPNG 1)
 endif()
 
 if (ImageMagick_convert_FOUND)
-=======
-  message(STATUS "Eigen found in " ${EIGEN_INCLUDE_DIR})
-  inclusion(EIGEN_DIR EIGEN_INCLUDE_DIR)
-endif()
-
-###### NULLGL wraps all OpenGL(TM) items (GL, Glew, OpenCSG)
-###### Several pages of code fall under this 'if( NOT NULLGL )'
-if (NOT NULLGL)
-
-# OpenGL
-find_package(OpenGL REQUIRED)
-if (NOT OPENGL_GLU_FOUND)
-  message(STATUS "GLU not found in system paths...searching $ENV{OPENSCAD_LIBRARIES} ")
-  find_library(OPENGL_glu_LIBRARY GLU HINTS $ENV{OPENSCAD_LIBRARIES}/lib)
-  if (NOT OPENGL_glu_LIBRARY)
-    message(FATAL "GLU library not found")
-  endif()
-  set(OPENGL_LIBRARIES ${OPENGL_glu_LIBRARY} ${OPENGL_LIBRARIES})
-endif()
-message(STATUS "OPENGL_LIBRARIES: ")
-foreach(GLLIB ${OPENGL_LIBRARIES})
-  message(STATUS "  " ${GLLIB})
-endforeach()
-if (UNIX)
-  # see github issue 1355. as of writing the code for offscreen GL context
-  # setup requires X11 on Un*x like systems (not Apple/Win).
-  find_package(X11 REQUIRED)
-  message(STATUS "X11_INCLUDE_DIR: " ${X11_INCLUDE_DIR})
-  message(STATUS "X11_LIBRARIES: ")
-  foreach(XLIB ${X11_LIBRARIES})
-    message(STATUS "  " ${XLIB})
-  endforeach()
-endif()
-
-# OpenCSG
-if (NOT $ENV{OPENCSGDIR} STREQUAL "")
-  set(OPENCSG_DIR "$ENV{OPENCSGDIR}")
-elseif (NOT $ENV{OPENSCAD_LIBRARIES} STREQUAL "")
-  set(OPENCSG_DIR "$ENV{OPENSCAD_LIBRARIES}")
-endif()
-if (NOT OPENCSG_INCLUDE_DIR)
-  message(STATUS "OPENCSG_DIR: " ${OPENCSG_DIR})
-  find_path(OPENCSG_INCLUDE_DIR
-            opencsg.h
-            HINTS ${OPENCSG_DIR}/include)
-  find_library(OPENCSG_LIBRARY
-               opencsg
-               HINTS ${OPENCSG_DIR}/lib)
-  if (NOT OPENCSG_INCLUDE_DIR OR NOT OPENCSG_LIBRARY)
-    message(FATAL_ERROR "OpenCSG not found")
-  else()
-    message(STATUS "OpenCSG include found in " ${OPENCSG_INCLUDE_DIR})
-    message(STATUS "OpenCSG library found in " ${OPENCSG_LIBRARY})
-  endif()
-endif()
-inclusion(OPENCSG_DIR OPENCSG_INCLUDE_DIR)
-
-# GLEW
-
-if(WIN32_STATIC_BUILD)
-  set(CMAKE_CXX_FLAGS "${CMAKE_CXX_FLAGS} -DGLEW_STATIC")
-endif()
-
-if (NOT $ENV{GLEWDIR} STREQUAL "")
-  set(GLEW_DIR "$ENV{GLEWDIR}")
-elseif (NOT $ENV{OPENSCAD_LIBRARIES} STREQUAL "")
-  set(GLEW_DIR "$ENV{OPENSCAD_LIBRARIES}")
-endif()
-if (GLEW_DIR)
-  find_path(GLEW_INCLUDE_DIR
-            GL/glew.h
-            HINTS ${GLEW_DIR}/include
-	    NO_DEFAULT_PATH)
-  find_library(GLEW_LIBRARY
-               NAMES GLEW glew
-               HINTS ${GLEW_DIR}/lib ${GLEW_DIR}/lib64
-	       NO_DEFAULT_PATH)
-  if (GLEW_INCLUDE_DIR AND GLEW_LIBRARY)
-    set(GLEW_FOUND 1)
-  endif()
-endif()
-
-if (NOT GLEW_FOUND)
-  find_package(GLEW REQUIRED)
-endif()
-
-message(STATUS "GLEW include: " ${GLEW_INCLUDE_DIR})
-message(STATUS "GLEW library: " ${GLEW_LIBRARY})
-
-inclusion(GLEW_DIR GLEW_INCLUDE_DIR)
-
-endif() ########## NULLGL ENDIF
-
-# Flex/Bison
-find_package(BISON REQUIRED)
-
-if(${CMAKE_SYSTEM_NAME} MATCHES "^FreeBSD")
-  # FreeBSD has an old flex in /usr/bin and a new flex in /usr/local/bin
-  set(FLEX_EXECUTABLE /usr/local/bin/flex)
-endif()
-
-# prepend the dir where deps were built
-if (NOT $ENV{OPENSCAD_LIBRARIES} STREQUAL "")
-  set(OSCAD_DEPS "")
-  set(OSCAD_DEPS_PATHS $ENV{OPENSCAD_LIBRARIES}/include)
-  inclusion(OSCAD_DEPS OSCAD_DEPS_PATHS)
-endif()
-
-if(${CMAKE_SYSTEM_NAME} MATCHES "NetBSD")
-  include_directories( /usr/pkg/include /usr/X11R7/include )
-  set(FLEX_EXECUTABLE /usr/pkg/bin/flex)
-  if(NOT ${CMAKE_CXX_COMPILER} MATCHES ".*clang.*")
-    set(CMAKE_CXX_FLAGS "${CMAKE_CXX_FLAGS} -std=c++0x")
-  endif()
-endif()
-
-find_package(FLEX REQUIRED)
-# The COMPILE_FLAGS and forced C++ compiler is just to be compatible with qmake
-if (WIN32)
-  set(FLEX_UNISTD_FLAG "-DYY_NO_UNISTD_H")
-endif()
-FLEX_TARGET(OpenSCADlexer ../src/lexer.l ${CMAKE_CURRENT_BINARY_DIR}/lexer.cpp COMPILE_FLAGS "-Plexer ${FLEX_UNISTD_FLAG}")
-BISON_TARGET(OpenSCADparser ../src/parser.y ${CMAKE_CURRENT_BINARY_DIR}/parser_yacc.c COMPILE_FLAGS "-p parser")
-ADD_FLEX_BISON_DEPENDENCY(OpenSCADlexer OpenSCADparser)
-set_source_files_properties(${CMAKE_CURRENT_BINARY_DIR}/parser_yacc.c PROPERTIES LANGUAGE "CXX")
-
-# CGAL
-
-# Disable rounding math check to allow usage of Valgrind
-# This is needed as Valgrind currently does not correctly
-# handle rounding modes used by CGAL.
-# set(CMAKE_CXX_FLAGS "${CMAKE_CXX_FLAGS} -DCGAL_DISABLE_ROUNDING_MATH_CHECK=ON")
-
-if (NOT $ENV{CGALDIR} STREQUAL "")
-  set(CGAL_DIR "$ENV{CGALDIR}")
-elseif (NOT $ENV{OPENSCAD_LIBRARIES} STREQUAL "")
-  if (EXISTS "$ENV{OPENSCAD_LIBRARIES}/lib/CGAL")
-    set(CGAL_DIR "$ENV{OPENSCAD_LIBRARIES}/lib/CGAL")
-    set(CMAKE_MODULE_PATH "${CGAL_DIR}" ${CMAKE_MODULE_PATH})
-  elseif (EXISTS "$ENV{OPENSCAD_LIBRARIES}/include/CGAL")
-    set(CGAL_DIR "$ENV{OPENSCAD_LIBRARIES}")
-    set(CMAKE_MODULE_PATH "${CGAL_DIR}" ${CMAKE_MODULE_PATH})
-  endif()
-endif()
-message(STATUS "CGAL_DIR: " ${CGAL_DIR})
-find_package(CGAL REQUIRED)
-message(STATUS "CGAL config found in " ${CGAL_USE_FILE} )
-foreach(cgal_incdir ${CGAL_INCLUDE_DIRS})
-  message(STATUS "CGAL include found in " ${cgal_incdir} )
-endforeach()
-message(STATUS "CGAL libraries found in " ${CGAL_LIBRARIES_DIR} )
-if("${CGAL_MAJOR_VERSION}.${CGAL_MINOR_VERSION}" VERSION_LESS 3.6)
-  message(FATAL_ERROR "CGAL >= 3.6 required")
-endif()
-inclusion(CGAL_DIR CGAL_INCLUDE_DIRS)
-
-#Remove bad BOOST libraries from CGAL 3rd party dependencies when they don't exist (such as on 64-bit Ubuntu 13.10).
-#Libs of concern are /usr/lib/libboost_thread.so;/usr/lib/libboost_system.so;
-#Confirmed bug in CGAL @ https://bugs.launchpad.net/ubuntu/+source/cgal/+bug/1242111
-string(FIND "${CGAL_3RD_PARTY_LIBRARIES}" "/usr/lib/libboost_system.so" FIND_POSITION  )
-if(NOT "-1" STREQUAL ${FIND_POSITION} )
-  if(NOT EXISTS "/usr/lib/libboost_system.so")
-    MESSAGE( STATUS "CGAL_3RD_PARTY_LIBRARIES:Removing non-existent /usr/lib/libboost_system.so" )
-    string(REPLACE "/usr/lib/libboost_system.so" "" CGAL_3RD_PARTY_LIBRARIES ${CGAL_3RD_PARTY_LIBRARIES})
-  endif()
-endif() 
-string(FIND "${CGAL_3RD_PARTY_LIBRARIES}" "/usr/lib/libboost_thread.so" FIND_POSITION  )
-if(NOT "-1" STREQUAL ${FIND_POSITION} )
-  if(NOT EXISTS "/usr/lib/libboost_thread.so")
-    MESSAGE( STATUS "CGAL_3RD_PARTY_LIBRARIES:Removing non-existent /usr/lib/libboost_thread.so" )
-    string(REPLACE "/usr/lib/libboost_thread.so" "" CGAL_3RD_PARTY_LIBRARIES ${CGAL_3RD_PARTY_LIBRARIES})
-  endif()
-endif() 
-
-if (${CMAKE_SYSTEM_NAME} MATCHES "NetBSD")
-  foreach(CGAL3RDPLIB ${CGAL_3RD_PARTY_LIBRARIES})
-    if(NOT EXISTS "${CGAL3RDPLIB}")
-      MESSAGE( STATUS " Removing non-existent ${CGAL3RDPLIB}" )
-      string(REPLACE "${CGAL3RDPLIB}" "" CGAL_3RD_PARTY_LIBRARIES ${CGAL_3RD_PARTY_LIBRARIES})
-    endif()
-  endforeach()
-endif()
-
-MESSAGE(STATUS "CGAL 3RD PARTY LIBS:")
-foreach(CGAL3RDPLIB ${CGAL_3RD_PARTY_LIBRARIES})
-  MESSAGE(STATUS " ${CGAL3RDPLIB}" )
-endforeach()
-
-if(${CMAKE_CXX_COMPILER} MATCHES ".*clang.*" AND NOT ${CGAL_CXX_FLAGS_INIT} STREQUAL "" )
-  string(REPLACE "-frounding-math" "" CGAL_CXX_FLAGS_INIT ${CGAL_CXX_FLAGS_INIT})
-  string(REPLACE "--param=ssp-buffer-size=4" "" CGAL_CXX_FLAGS_INIT ${CGAL_CXX_FLAGS_INIT})
-  # clang fails to build several included standard C++ libs on some
-  # machines when FORTIFY_SOURCE is enabled.
-  message(STATUS "disabling FORTIFY_SOURCE: https://bugzilla.redhat.com/show_bug.cgi?id=1188075")
-  string(REPLACE "FORTIFY_SOURCE=2" "FORTIFY_SOURCE=0" CGAL_CXX_FLAGS_INIT ${CGAL_CXX_FLAGS_INIT})
-endif()
-
-# GLib2
-
-find_package(GLIB2 2.2.0 REQUIRED)
-add_definitions(${GLIB2_DEFINITIONS})
-inclusion(GLIB2_DIR GLIB2_INCLUDE_DIRS)
-
-# find libraries using pkg-config
-find_package(PkgConfig REQUIRED)
-include(PkgConfigTools.cmake)
-save_pkg_config_env()
-
-if (DEFINED ENV{OPENSCAD_LIBRARIES})
-  set(ENV{PKG_CONFIG_PATH} "$ENV{OPENSCAD_LIBRARIES}/lib/pkgconfig")
-endif()
-
-pkg_check_modules(FONTCONFIG REQUIRED fontconfig>=2.8.0)
-if (FONTCONFIG_VERSION)
-  message(STATUS "fontconfig ${FONTCONFIG_VERSION} found: ${FONTCONFIG_INCLUDE_DIRS}")
-endif()
-
-pkg_check_modules(FREETYPE REQUIRED freetype2>=2.4.9)
-if (FREETYPE_VERSION)
-  message(STATUS "freetype2 ${FREETYPE_VERSION} found: ${FREETYPE_INCLUDE_DIRS}")
-endif()
-
-pkg_check_modules(HARFBUZZ REQUIRED harfbuzz>=0.9.19)
-if (HARFBUZZ_VERSION)
-  message(STATUS "harfbuzz ${HARFBUZZ_VERSION} found: ${HARFBUZZ_INCLUDE_DIRS}")
-endif()
-
-# FindLibXml2.cmake uses pkgconfig so keep this inside our own pkgconfig section
-# in case we had to build libxml2 ourselves under $OPENSACD_LIBRARIES builddir
-find_package(LibXml2 2.9 REQUIRED)
-add_definitions(${LIBXML2_DEFINITIONS})
-inclusion(LIBXML2_DIR LIBXML2_INCLUDE_DIR)
-
-restore_pkg_config_env()
-
-add_definitions(${FONTCONFIG_CFLAGS})
-add_definitions(${FREETYPE_CFLAGS})
-add_definitions(${HARFBUZZ_CFLAGS})
-
-
-# Image comparison - expected test image vs actual generated image
-
-# Imagemagick
-
-if (SKIP_IMAGEMAGICK)
-  if (NOT DIFFPNG)
-    # cross-building depends on this
-    set(IMAGE_COMPARE_EXECUTABLE "/bin/echo")
-  endif()
-else()
-  find_package(ImageMagick COMPONENTS convert)
-  if (ImageMagick_convert_FOUND)
-    message(STATUS "ImageMagick convert executable found: " ${ImageMagick_convert_EXECUTABLE})
-    set(IMAGE_COMPARE_EXECUTABLE ${ImageMagick_convert_EXECUTABLE})
-  else()
-    message(STATUS "Couldn't find imagemagick 'convert' program")
-    set(IMAGEMAGICK_NOBINARY 1)
-    set(DIFFPNG 1)
-  endif()
-endif()
-
-if ( not ${IMAGEMACIK_NOBINARY} )
-  if ( "${ImageMagick_VERSION_STRING}" VERSION_LESS "6.5.9.4" )
-    message(STATUS "ImageMagick version less than 6.5.9.4, cannot use -morphology comparison")
-    message(STATUS "ImageMagick Using older image comparison method")
-    set(COMPARATOR "old")
-  endif()
-
->>>>>>> 7e9a46fe
   execute_process(COMMAND ${IMAGE_COMPARE_EXECUTABLE} --version OUTPUT_VARIABLE IM_OUT )
   if ( ${IM_OUT} MATCHES "OpenMP" )
     # http://www.daniloaz.com/en/617/systems/high-cpu-load-when-converting-images-with-imagemagick
@@ -413,7 +143,6 @@
     message(STATUS "magicktest1.png and magicktest2.png were incorrectly detected as identical")
     message(STATUS "Using alternative image comparison")
     set(DIFFPNG 1)
-<<<<<<< HEAD
  endif()
 endif()
 
@@ -422,312 +151,7 @@
   set(COMPARATOR "diffpng")
   add_executable(diffpng diffpng.cpp ../src/lodepng.cpp)
   message(STATUS "using diffpng for image comparison")
-=======
-  endif()
 endif()
-
-if ( ${DIFFPNG} )
-  set(IMAGE_COMPARE_EXECUTABLE ${CMAKE_CURRENT_BINARY_DIR}/diffpng)
-  set(COMPARATOR "diffpng")
-  add_executable(diffpng diffpng.cpp ../src/lodepng.cpp)
-  message(STATUS "using diffpng for image comparison")
-endif()
-
-# Internal includes
-include_directories(../src ../src/libtess2/Include)
-
-# Handle OpenSCAD version based on VERSION env. variable.
-# Use current timestamp if not specified (development builds)
-if ("$ENV{VERSION}" STREQUAL "")
-  # Timestamp is only available in cmake >= 2.8.11  
-  if("${CMAKE_MAJOR_VERSION}.${CMAKE_MINOR_VERSION}.${CMAKE_PATCH_VERSION}" VERSION_GREATER 2.8.10)
-    string(TIMESTAMP VERSION "%Y.%m.%d")
-  else()
-    set(VERSION "2015.03")
-  endif()
-else()
-  set(VERSION $ENV{VERSION})
-endif()
-message(STATUS "OpenSCAD version: ${VERSION}")
-string(REPLACE "-" ";" SPLITVERSION ${VERSION})
-list(GET SPLITVERSION 0 OPENSCAD_SHORTVERSION)
-string(REGEX MATCHALL "^[0-9]+|[0-9]+|[0-9]+$" MYLIST "${OPENSCAD_SHORTVERSION}")
-list(GET MYLIST 0 OPENSCAD_YEAR)
-list(GET MYLIST 1 OPENSCAD_MONTH)
-math(EXPR OPENSCAD_MONTH ${OPENSCAD_MONTH}) # get rid of leading zero
-list(LENGTH MYLIST VERSIONLEN)
-if (${VERSIONLEN} EQUAL 3)
-  list(GET MYLIST 2 OPENSCAD_DAY)
-  math(EXPR OPENSCAD_DAY ${OPENSCAD_DAY}) # get rid of leading zero
-endif()
-
-add_definitions(-DOPENSCAD_VERSION=${VERSION} -DOPENSCAD_SHORTVERSION=${OPENSCAD_SHORTVERSION} -DOPENSCAD_YEAR=${OPENSCAD_YEAR} -DOPENSCAD_MONTH=${OPENSCAD_MONTH})
-if (DEFINED OPENSCAD_DAY)
-  add_definitions(-DOPENSCAD_DAY=${OPENSCAD_DAY})
-endif()
-
-add_definitions(-DENABLE_EXPERIMENTAL -DOPENSCAD_NOGUI)
-
-# Search for MCAD in correct place
-set(CTEST_ENVIRONMENT "${CTEST_ENVIRONMENT};OPENSCADPATH=${CMAKE_CURRENT_SOURCE_DIR}/../libraries")
-
-# Platform specific settings
-
-if(APPLE)
-	message(STATUS "Offscreen OpenGL Context - using Apple CGL")
-	set(OFFSCREEN_CTX_SOURCE "OffscreenContextCGL.mm" CACHE TYPE STRING)
-	set(OFFSCREEN_IMGUTILS_SOURCE "imageutils-macosx.cc" CACHE TYPE STRING)
-	set(PLATFORMUTILS_SOURCE "PlatformUtils-mac.mm" CACHE TYPE STRING)
-elseif(UNIX)
-	message(STATUS "Offscreen OpenGL Context - using Unix GLX")
-	set(OFFSCREEN_CTX_SOURCE "OffscreenContextGLX.cc" CACHE TYPE STRING)
-	set(OFFSCREEN_IMGUTILS_SOURCE "imageutils-lodepng.cc" CACHE TYPE STRING)
-	set(PLATFORMUTILS_SOURCE "PlatformUtils-posix.cc" CACHE TYPE STRING)
-	# X11 needed for Offscreen OpenGL on current Un*x, see github issue 1355
-	find_package(X11 REQUIRED)
-	set(OFFSCREEN_CTX_LIBRARIES ${X11_LIBRARIES} CACHE TYPE STRING)
-elseif(WIN32)
-	message(STATUS "Offscreen OpenGL Context - using Microsoft WGL")
-	set(OFFSCREEN_CTX_SOURCE "OffscreenContextWGL.cc" CACHE TYPE STRING)
-	set(OFFSCREEN_IMGUTILS_SOURCE "imageutils-lodepng.cc" CACHE TYPE STRING)
-	set(PLATFORMUTILS_SOURCE "PlatformUtils-win.cc" CACHE TYPE STRING)
-endif()
-
-set(CORE_SOURCES
-  tests-common.cc 
-  ../src/parsersettings.cc
-  ../src/linalg.cc
-  ../src/colormap.cc
-  ../src/Camera.cc
-  ../src/handle_dep.cc 
-  ../src/value.cc 
-  ../src/calc.cc 
-  ../src/grid.cc 
-  ../src/hash.cc 
-  ../src/expr.cc 
-  ../src/func.cc 
-  ../src/function.cc 
-  ../src/stackcheck.cc 
-  ../src/localscope.cc 
-  ../src/module.cc 
-  ../src/FileModule.cc 
-  ../src/UserModule.cc 
-  ../src/GroupModule.cc 
-  ../src/AST.cc 
-  ../src/ModuleInstantiation.cc 
-  ../src/ModuleCache.cc 
-  ../src/node.cc 
-  ../src/NodeVisitor.cc 
-  ../src/context.cc 
-  ../src/modcontext.cc 
-  ../src/evalcontext.cc 
-  ../src/feature.cc
-  ../src/csgnode.cc 
-  ../src/CSGTreeNormalizer.cc 
-  ../src/Geometry.cc 
-  ../src/Polygon2d.cc 
-  ../src/csgops.cc 
-  ../src/transform.cc 
-  ../src/color.cc 
-  ../src/primitives.cc 
-  ../src/projection.cc 
-  ../src/cgaladv.cc 
-  ../src/surface.cc 
-  ../src/control.cc 
-  ../src/render.cc 
-  ../src/rendersettings.cc 
-  ../src/dxfdata.cc 
-  ../src/dxfdim.cc 
-  ../src/offset.cc 
-  ../src/linearextrude.cc 
-  ../src/rotateextrude.cc 
-  ../src/text.cc 
-  ../src/printutils.cc 
-  ../src/fileutils.cc 
-  ../src/progress.cc 
-  ../src/boost-utils.cc 
-  ../src/FontCache.cc
-  ../src/DrawingCallback.cc
-  ../src/FreetypeRenderer.cc
-  ../src/lodepng.cpp
-  ../src/PlatformUtils.cc 
-  ../src/libsvg/circle.cc
-  ../src/libsvg/ellipse.cc
-  ../src/libsvg/group.cc
-  ../src/libsvg/libsvg.cc
-  ../src/libsvg/line.cc
-  ../src/libsvg/path.cc
-  ../src/libsvg/polygon.cc
-  ../src/libsvg/polyline.cc
-  ../src/libsvg/rect.cc
-  ../src/libsvg/shape.cc
-  ../src/libsvg/svgpage.cc
-  ../src/libsvg/transformation.cc
-  ../src/libsvg/util.cc
-  ../src/clipper-utils.cc 
-  ../src/polyclipping/clipper.cpp
-  ../src/${PLATFORMUTILS_SOURCE}
-  ${FLEX_OpenSCADlexer_OUTPUTS}
-  ${BISON_OpenSCADparser_OUTPUTS})
-
-set(NOCGAL_SOURCES
-  ../src/builtin.cc 
-  ../src/import.cc
-  ../src/import_stl.cc
-  ../src/import_off.cc
-  ../src/import_svg.cc
-  ../src/export.cc
-  ../src/export_stl.cc
-  ../src/export_amf.cc
-  ../src/export_off.cc
-  ../src/export_dxf.cc
-  ../src/export_svg.cc
-  ../src/LibraryInfo.cc
-  ../src/polyset.cc
-  ../src/polyset-gl.cc
-  ../src/polyset-utils.cc
-  ../src/GeometryUtils.cc)
-
-
-set(CGAL_SOURCES
-  ${NOCGAL_SOURCES}
-  ../src/CSGTreeEvaluator.cc 
-  ../src/CGAL_Nef_polyhedron.cc 
-  ../src/export_nef.cc
-  ../src/cgalutils.cc 
-  ../src/cgalutils-applyops.cc 
-  ../src/cgalutils-project.cc 
-  ../src/cgalutils-tess.cc 
-  ../src/cgalutils-polyhedron.cc 
-  ../src/CGALCache.cc
-  ../src/Polygon2d-CGAL.cc
-  ../src/svg.cc
-  ../src/GeometryEvaluator.cc)
-
-set(COMMON_SOURCES
-  ../src/nodedumper.cc 
-  ../src/GeometryCache.cc 
-  ../src/clipper-utils.cc 
-  ../src/Tree.cc
-  ../src/polyclipping/clipper.cpp
-  ../src/libtess2/Source/bucketalloc.c
-  ../src/libtess2/Source/dict.c
-  ../src/libtess2/Source/geom.c
-  ../src/libtess2/Source/mesh.c
-  ../src/libtess2/Source/priorityq.c
-  ../src/libtess2/Source/sweep.c
-  ../src/libtess2/Source/tess.c
-  ../src/Tree.cc)
-
-#
-# Offscreen OpenGL context source code
-#
-
-set(OFFSCREEN_SOURCES
-  ../src/GLView.cc
-  ../src/OffscreenView.cc
-  ../src/${OFFSCREEN_CTX_SOURCE}
-  ../src/${OFFSCREEN_IMGUTILS_SOURCE}
-  ../src/imageutils.cc
-  ../src/fbo.cc
-  ../src/system-gl.cc
-  ../src/export_png.cc
-  ../src/CGALRenderer.cc
-  ../src/ThrownTogetherRenderer.cc
-  ../src/renderer.cc
-  ../src/render.cc
-  ../src/OpenCSGRenderer.cc
-)
-
-if(NULLGL)
-  message(STATUS "NULLGL is set. Overriding previous OpenGL(TM) settings")
-  set(OFFSCREEN_SOURCES
-    ../src/NULLGL.cc # contains several 'nullified' versions of above .cc files
-    ../src/OffscreenView.cc
-    ../src/OffscreenContextNULL.cc
-    ../src/export_png.cc
-    ../src/${OFFSCREEN_IMGUTILS_SOURCE}
-    ../src/imageutils.cc
-    ../src/renderer.cc
-    ../src/render.cc)
-endif()
-
-add_library(tests-core STATIC ${CORE_SOURCES})
-target_link_libraries(tests-core ${OPENGL_LIBRARIES} ${GLIB2_LIBRARIES} ${FONTCONFIG_LDFLAGS} ${FREETYPE_LDFLAGS} ${HARFBUZZ_LDFLAGS} ${LIBXML2_LIBRARIES} ${Boost_LIBRARIES} ${COCOA_LIBRARY})
-
-add_library(tests-common STATIC ${COMMON_SOURCES})
-target_link_libraries(tests-common tests-core)
-
-add_library(tests-cgal STATIC ${CGAL_SOURCES})
-set_target_properties(tests-cgal PROPERTIES COMPILE_FLAGS "${ENABLE_OPENCSG_FLAG} -DENABLE_CGAL ${CGAL_CXX_FLAGS_INIT}")
-target_link_libraries(tests-cgal tests-common ${CGAL_LIBRARY} ${CGAL_3RD_PARTY_LIBRARIES} ${GMP_LIBRARIES} ${MPFR_LIBRARIES})
-
-#
-# Create non-CGAL tests
-#
-add_library(tests-nocgal STATIC ${NOCGAL_SOURCES})
-target_link_libraries(tests-nocgal tests-common)
-if (NOT NULLGL)
-  set_target_properties(tests-nocgal PROPERTIES COMPILE_FLAGS "${ENABLE_OPENCSG_FLAG}")
-endif()
-
-add_library(tests-offscreen STATIC ${OFFSCREEN_SOURCES})
-set_target_properties(tests-offscreen PROPERTIES COMPILE_FLAGS "${ENABLE_OPENCSG_FLAG} -DENABLE_CGAL ${CGAL_CXX_FLAGS_INIT}")
-target_link_libraries(tests-offscreen ${OFFSCREEN_CTX_LIBRARIES})
-
-#
-# modulecachetest
-#
-add_executable(modulecachetest modulecachetest.cc)
-target_link_libraries(modulecachetest tests-nocgal ${GLEW_LIBRARY} ${OPENCSG_LIBRARY} ${APP_SERVICES_LIBRARY})
-
-#
-# csgtexttest
-#
-add_executable(csgtexttest csgtexttest.cc CSGTextRenderer.cc CSGTextCache.cc)
-target_link_libraries(csgtexttest tests-nocgal ${GLEW_LIBRARY} ${OPENCSG_LIBRARY} ${APP_SERVICES_LIBRARY})
-
-#
-# cgalcachetest
-#
-add_executable(cgalcachetest cgalcachetest.cc)
-set_target_properties(cgalcachetest PROPERTIES COMPILE_FLAGS "-DENABLE_CGAL ${CGAL_CXX_FLAGS_INIT}")
-target_link_libraries(cgalcachetest tests-cgal ${GLEW_LIBRARY} ${OPENCSG_LIBRARY} ${APP_SERVICES_LIBRARY})
-
-#
-# openscad_nogui - an OpenSCAD binary build without Qt
-# Enabled by using -DNOGUI=1 as a cmake parameter. Only kept for backwards compatibility and in case
-# someone needs that binary.
-#
-if (NOGUI)
- add_executable(openscad_nogui ../src/openscad.cc)
- set_target_properties(openscad_nogui PROPERTIES COMPILE_FLAGS "-fno-strict-aliasing -DEIGEN_DONT_ALIGN ${ENABLE_OPENCSG_FLAG} -DENABLE_CGAL ${CGAL_CXX_FLAGS_INIT}")
- target_link_libraries(openscad_nogui tests-offscreen tests-cgal ${GLEW_LIBRARY} ${OPENCSG_LIBRARY} ${APP_SERVICES_LIBRARY})
-endif()
-
-#
-# GUI binary tests
-#
-if(EXISTS "$ENV{OPENSCAD_BINARY}")
-  set(OPENSCAD_BINPATH "$ENV{OPENSCAD_BINARY}")
-elseif(APPLE)
-  set(OPENSCAD_BINPATH "${CMAKE_CURRENT_SOURCE_DIR}/../OpenSCAD.app/Contents/MacOS/OpenSCAD")
-elseif(WIN32)
-  set(OPENSCAD_BINPATH "${CMAKE_CURRENT_SOURCE_DIR}/../Release/openscad.exe")
-elseif(EXISTS "${CMAKE_CURRENT_SOURCE_DIR}/../bin/openscad")
-  set(OPENSCAD_BINPATH "${CMAKE_CURRENT_SOURCE_DIR}/../bin/openscad")
-else()
-  set(OPENSCAD_BINPATH "${CMAKE_CURRENT_SOURCE_DIR}/../openscad")
-endif()
-
-if(EXISTS "${OPENSCAD_BINPATH}")
-  message(STATUS "Found OpenSCAD binary: ${OPENSCAD_BINPATH}")
-else()
-  message(STATUS "Couldn't find the OpenSCAD binary: ${OPENSCAD_BINPATH}")
-  message(FATAL_ERROR "Please build the OpenSCAD binary and place it here: ${OPENSCAD_BINPATH}" )
->>>>>>> 7e9a46fe
-endif()
-
 
 
 message(STATUS "Detecting GL subsystem for Windows(TM)")
@@ -746,446 +170,6 @@
       message(FATAL_ERROR "could not find opengl32.dll")
     endif()
   endif()
-<<<<<<< HEAD
-=======
-
-  # Add tests from args
-  foreach (SCADFILE ${TESTCMD_FILES})
-    get_filename_component(FILE_BASENAME ${SCADFILE} NAME_WE)
-    string(REPLACE " " "_" FILE_BASENAME ${FILE_BASENAME}) # Test names cannot include spaces
-    set(TEST_FULLNAME "${TESTCMD_BASENAME}_${FILE_BASENAME}")
-    list(FIND DISABLED_TESTS ${TEST_FULLNAME} DISABLED)
-
-    if (${DISABLED} EQUAL -1)
-      # Handle configurations
-      unset(FOUNDCONFIGS)
-      get_test_config(${TEST_FULLNAME} FOUNDCONFIGS)
-      if (NOT FOUNDCONFIGS)
-        set_test_config(Default ${TEST_FULLNAME})
-      endif()
-      set_test_config(All ${TEST_FULLNAME})
-      unset(FOUNDCONFIGS)
-      get_test_config(${TEST_FULLNAME} FOUNDCONFIGS)
-      set(CONFARG CONFIGURATIONS)
-      set(CONFVAL ${FOUNDCONFIGS})
-
-      # The python script cannot extract the testname when given extra parameters
-      if (TESTCMD_ARGS)
-        set(FILENAME_OPTION -f ${FILE_BASENAME})
-      endif()
-
-      add_test(NAME ${TEST_FULLNAME} ${CONFARG} ${CONFVAL} COMMAND ${TESTCMD_EXE} ${TESTCMD_SCRIPT} "${SCADFILE}" ${TESTCMD_ARGS})
-      set_property(TEST ${TEST_FULLNAME} PROPERTY ENVIRONMENT "${CTEST_ENVIRONMENT}")
-    endif()
-  endforeach()
-endfunction()
-
-enable_testing()
-
-
-
-set_directory_properties(PROPERTIES TEST_INCLUDE_FILE "${CMAKE_SOURCE_DIR}/EnforceConfig.cmake")
-
-# Subst files
-configure_file(${CMAKE_SOURCE_DIR}/../testdata/scad/templates/include-tests-template.scad
-               ${CMAKE_SOURCE_DIR}/../testdata/scad/misc/include-tests.scad)
-configure_file(${CMAKE_SOURCE_DIR}/../testdata/scad/templates/use-tests-template.scad
-               ${CMAKE_SOURCE_DIR}/../testdata/scad/misc/use-tests.scad)
-configure_file(${CMAKE_SOURCE_DIR}/../testdata/scad/templates/import_stl-tests-template.scad
-               ${CMAKE_SOURCE_DIR}/../testdata/scad/3D/features/import_stl-tests.scad)
-configure_file(${CMAKE_SOURCE_DIR}/../testdata/scad/templates/import_dxf-tests-template.scad
-               ${CMAKE_SOURCE_DIR}/../testdata/scad/2D/features/import_dxf-tests.scad)
-
-# Find all scad files
-file(GLOB FEATURES_3D_FILES ${CMAKE_SOURCE_DIR}/../testdata/scad/3D/features/*.scad)
-file(GLOB FEATURES_2D_FILES ${CMAKE_SOURCE_DIR}/../testdata/scad/2D/features/*.scad)
-file(GLOB DEPRECATED_3D_FILES ${CMAKE_SOURCE_DIR}/../testdata/scad/3D/deprecated/*.scad)
-file(GLOB ISSUES_3D_FILES ${CMAKE_SOURCE_DIR}/../testdata/scad/3D/issues/*.scad)
-file(GLOB SCAD_DXF_FILES ${CMAKE_SOURCE_DIR}/../testdata/scad/dxf/*.scad)
-file(GLOB FUNCTION_FILES ${CMAKE_SOURCE_DIR}/../testdata/scad/functions/*.scad)
-file(GLOB_RECURSE EXAMPLE_3D_FILES ${CMAKE_SOURCE_DIR}/../examples/*.scad)
-
-list(REMOVE_ITEM EXAMPLE_3D_FILES
-                  ${CMAKE_SOURCE_DIR}/../examples/Old/example015.scad
-                  ${CMAKE_SOURCE_DIR}/../examples/Advanced/module_recursion.scad
-                  ${CMAKE_SOURCE_DIR}/../examples/Functions/list_comprehensions.scad
-                  ${CMAKE_SOURCE_DIR}/../examples/Functions/polygon_areas.scad
-                  ${CMAKE_SOURCE_DIR}/../examples/Functions/recursion.scad)
-
-list(APPEND EXAMPLE_2D_FILES
-                  ${CMAKE_SOURCE_DIR}/../examples/Old/example015.scad
-                  ${CMAKE_SOURCE_DIR}/../examples/Advanced/module_recursion.scad
-                  ${CMAKE_SOURCE_DIR}/../examples/Functions/list_comprehensions.scad
-                  ${CMAKE_SOURCE_DIR}/../examples/Functions/polygon_areas.scad
-                  ${CMAKE_SOURCE_DIR}/../examples/Functions/recursion.scad)
-
-list(APPEND EXAMPLE_FILES ${EXAMPLE_3D_FILES} ${EXAMPLE_2D_FILES})
-
-list(APPEND ECHO_FILES ${FUNCTION_FILES}
-            ${CMAKE_SOURCE_DIR}/../testdata/scad/3D/features/for-tests.scad
-            ${CMAKE_SOURCE_DIR}/../testdata/scad/misc/expression-evaluation-tests.scad
-            ${CMAKE_SOURCE_DIR}/../testdata/scad/misc/echo-tests.scad
-            ${CMAKE_SOURCE_DIR}/../testdata/scad/misc/escape-test.scad
-            ${CMAKE_SOURCE_DIR}/../testdata/scad/misc/parser-tests.scad
-            ${CMAKE_SOURCE_DIR}/../testdata/scad/misc/builtin-tests.scad
-            ${CMAKE_SOURCE_DIR}/../testdata/scad/misc/dim-all.scad
-            ${CMAKE_SOURCE_DIR}/../testdata/scad/misc/string-test.scad
-            ${CMAKE_SOURCE_DIR}/../testdata/scad/misc/string-indexing.scad
-            ${CMAKE_SOURCE_DIR}/../testdata/scad/misc/string-unicode.scad
-            ${CMAKE_SOURCE_DIR}/../testdata/scad/misc/chr-tests.scad
-            ${CMAKE_SOURCE_DIR}/../testdata/scad/misc/vector-values.scad
-            ${CMAKE_SOURCE_DIR}/../testdata/scad/misc/search-tests.scad
-            ${CMAKE_SOURCE_DIR}/../testdata/scad/misc/search-tests-unicode.scad
-            ${CMAKE_SOURCE_DIR}/../testdata/scad/misc/recursion-test-function.scad
-            ${CMAKE_SOURCE_DIR}/../testdata/scad/misc/recursion-test-function2.scad
-            ${CMAKE_SOURCE_DIR}/../testdata/scad/misc/recursion-test-module.scad
-            ${CMAKE_SOURCE_DIR}/../testdata/scad/misc/recursion-test-vector.scad
-            ${CMAKE_SOURCE_DIR}/../testdata/scad/misc/tail-recursion-tests.scad
-            ${CMAKE_SOURCE_DIR}/../testdata/scad/misc/value-reassignment-tests.scad
-            ${CMAKE_SOURCE_DIR}/../testdata/scad/misc/value-reassignment-tests2.scad
-            ${CMAKE_SOURCE_DIR}/../testdata/scad/misc/variable-scope-tests.scad
-            ${CMAKE_SOURCE_DIR}/../testdata/scad/misc/scope-assignment-tests.scad
-            ${CMAKE_SOURCE_DIR}/../testdata/scad/misc/lookup-tests.scad
-            ${CMAKE_SOURCE_DIR}/../testdata/scad/misc/expression-shortcircuit-tests.scad
-            ${CMAKE_SOURCE_DIR}/../testdata/scad/misc/parent_module-tests.scad
-            ${CMAKE_SOURCE_DIR}/../testdata/scad/misc/children-tests.scad
-            ${CMAKE_SOURCE_DIR}/../testdata/scad/misc/range-tests.scad
-            ${CMAKE_SOURCE_DIR}/../testdata/scad/misc/no-break-space-test.scad
-            ${CMAKE_SOURCE_DIR}/../testdata/scad/misc/unicode-tests.scad
-            ${CMAKE_SOURCE_DIR}/../testdata/scad/misc/utf8-tests.scad
-            ${CMAKE_SOURCE_DIR}/../testdata/scad/misc/nbsp-utf8-test.scad
-            ${CMAKE_SOURCE_DIR}/../testdata/scad/misc/nbsp-latin1-test.scad
-            ${CMAKE_SOURCE_DIR}/../testdata/scad/misc/concat-tests.scad
-            ${CMAKE_SOURCE_DIR}/../testdata/scad/misc/include-tests.scad
-            ${CMAKE_SOURCE_DIR}/../testdata/scad/misc/include-recursive-test.scad
-            ${CMAKE_SOURCE_DIR}/../testdata/scad/misc/operators-tests.scad
-            ${CMAKE_SOURCE_DIR}/../testdata/scad/issues/issue1472.scad
-            ${CMAKE_SOURCE_DIR}/../testdata/scad/bugs/empty-stl.scad
-            ${CMAKE_SOURCE_DIR}/../testdata/scad/issues/issue1516.scad
-            ${CMAKE_SOURCE_DIR}/../testdata/scad/issues/issue1528.scad
-            )
-
-list(APPEND DUMPTEST_FILES ${FEATURES_2D_FILES} ${FEATURES_3D_FILES} ${DEPRECATED_3D_FILES})
-list(APPEND DUMPTEST_FILES ${CMAKE_SOURCE_DIR}/../testdata/scad/misc/escape-test.scad
-                           ${CMAKE_SOURCE_DIR}/../testdata/scad/misc/include-tests.scad
-                           ${CMAKE_SOURCE_DIR}/../testdata/scad/misc/use-tests.scad
-                           ${CMAKE_SOURCE_DIR}/../testdata/scad/misc/let-module-tests.scad
-                           ${CMAKE_SOURCE_DIR}/../testdata/scad/misc/localfiles-test.scad
-                           ${CMAKE_SOURCE_DIR}/../testdata/scad/misc/localfiles_dir/localfiles-compatibility-test.scad
-                           ${CMAKE_SOURCE_DIR}/../testdata/scad/misc/allexpressions.scad
-                           ${CMAKE_SOURCE_DIR}/../testdata/scad/misc/allfunctions.scad
-                           ${CMAKE_SOURCE_DIR}/../testdata/scad/misc/allmodules.scad)
-
-list(APPEND CGALPNGTEST_2D_FILES ${FEATURES_2D_FILES} ${SCAD_DXF_FILES} ${EXAMPLE_2D_FILES})
-list(APPEND CGALPNGTEST_3D_FILES ${FEATURES_3D_FILES} ${DEPRECATED_3D_FILES} ${ISSUES_3D_FILES} ${EXAMPLE_3D_FILES})
-list(APPEND CGALPNGTEST_3D_FILES ${CMAKE_SOURCE_DIR}/../testdata/scad/misc/include-tests.scad
-                           ${CMAKE_SOURCE_DIR}/../testdata/scad/misc/use-tests.scad
-                           ${CMAKE_SOURCE_DIR}/../testdata/scad/misc/let-module-tests.scad
-                           ${CMAKE_SOURCE_DIR}/../testdata/scad/bugs/transform-nan-inf-tests.scad
-                           ${CMAKE_SOURCE_DIR}/../testdata/scad/misc/localfiles-test.scad
-                           ${CMAKE_SOURCE_DIR}/../testdata/scad/misc/localfiles_dir/localfiles-compatibility-test.scad
-                           ${CMAKE_SOURCE_DIR}/../testdata/scad/misc/rotate-empty-bbox.scad
-                           ${CMAKE_SOURCE_DIR}/../testdata/scad/misc/empty-shape-tests.scad
-                           ${CMAKE_SOURCE_DIR}/../testdata/scad/misc/null-polygons.scad
-                           ${CMAKE_SOURCE_DIR}/../testdata/scad/misc/internal-cavity.scad
-                           ${CMAKE_SOURCE_DIR}/../testdata/scad/misc/internal-cavity-polyhedron.scad
-                           ${CMAKE_SOURCE_DIR}/../testdata/scad/misc/bad-stl-pcbvicebar.scad
-                           ${CMAKE_SOURCE_DIR}/../testdata/scad/misc/bad-stl-tardis.scad
-                           ${CMAKE_SOURCE_DIR}/../testdata/scad/misc/bad-stl-wing.scad
-                           ${CMAKE_SOURCE_DIR}/../testdata/scad/misc/rotate_extrude-hole.scad)
-
-list(APPEND CGALPNGTEST_FILES ${CGALPNGTEST_2D_FILES} ${CGALPNGTEST_3D_FILES})
-list(APPEND OPENCSGTEST_FILES ${CGALPNGTEST_FILES})
-list(APPEND OPENCSGTEST_FILES ${CMAKE_SOURCE_DIR}/../testdata/scad/bugs/intersection-prune-test.scad)
-list(APPEND THROWNTOGETHERTEST_FILES ${OPENCSGTEST_FILES})
-
-list(APPEND CGALSTLSANITYTEST_FILES ${CMAKE_SOURCE_DIR}/../testdata/scad/misc/normal-nan.scad)
-
-list(APPEND EXPORT_STL_TEST_FILES ${CMAKE_SOURCE_DIR}/../testdata/scad/stl/stl-export.scad)
-
-list(APPEND EXPORT3D_CGALCGAL_TEST_FILES ${CMAKE_SOURCE_DIR}/../testdata/scad/3D/features/polyhedron-nonplanar-tests.scad
-                                ${CMAKE_SOURCE_DIR}/../testdata/scad/3D/features/rotate_extrude-tests.scad
-                                ${CMAKE_SOURCE_DIR}/../testdata/scad/3D/features/union-coincident-test.scad
-                                ${CMAKE_SOURCE_DIR}/../testdata/scad/3D/features/mirror-tests.scad
-                                ${CMAKE_SOURCE_DIR}/../testdata/scad/misc/null-polygons.scad
-                                ${CMAKE_SOURCE_DIR}/../testdata/scad/misc/internal-cavity.scad
-                                ${CMAKE_SOURCE_DIR}/../testdata/scad/misc/internal-cavity-polyhedron.scad
-                                ${CMAKE_SOURCE_DIR}/../testdata/scad/misc/bad-stl-pcbvicebar.scad
-                                ${CMAKE_SOURCE_DIR}/../testdata/scad/misc/bad-stl-tardis.scad
-                                ${CMAKE_SOURCE_DIR}/../testdata/scad/misc/rotate_extrude-hole.scad
-                                ${CMAKE_SOURCE_DIR}/../testdata/scad/3D/issues/issue904.scad
-                                ${CMAKE_SOURCE_DIR}/../testdata/scad/3D/issues/issue1105.scad
-                                ${CMAKE_SOURCE_DIR}/../testdata/scad/3D/issues/issue1105d.scad
-                                ${CMAKE_SOURCE_DIR}/../testdata/scad/3D/issues/issue1215.scad
-                                ${CMAKE_SOURCE_DIR}/../testdata/scad/3D/issues/issue1215c.scad
-                                ${CMAKE_SOURCE_DIR}/../testdata/scad/3D/issues/issue1221.scad
-                                ${CMAKE_SOURCE_DIR}/../testdata/scad/3D/issues/issue1225.scad)
-
-# Issue #910
-set_test_config(Bugs 
-                     offcgalpngtest_polyhedron-tests
-                     offpngtest_nonmanifold-polyhedron
-                     offcgalpngtest_bad-stl-pcbvicebar
-                     offcgalpngtest_bad-stl-tardis
-                     offpngtest_bad-stl-wing
-                     offcgalpngtest_issue1105b
-                     offcgalpngtest_issue1105c
-                     offcgalpngtest_issue1215b
-                     offcgalpngtest_issue1258)
-
-list(APPEND EXPORT3D_CGAL_TEST_FILES 
-                                ${CMAKE_SOURCE_DIR}/../testdata/scad/3D/features/polyhedron-tests.scad
-                                ${CMAKE_SOURCE_DIR}/../testdata/scad/3D/issues/issue1105b.scad
-                                ${CMAKE_SOURCE_DIR}/../testdata/scad/3D/issues/issue1105c.scad
-                                ${CMAKE_SOURCE_DIR}/../testdata/scad/3D/issues/issue1215b.scad
-                                ${CMAKE_SOURCE_DIR}/../testdata/scad/3D/issues/issue1258.scad)
-
-list(APPEND EXPORT3D_TEST_FILES 
-                                ${CMAKE_SOURCE_DIR}/../testdata/scad/misc/nonmanifold-polyhedron.scad
-                                ${CMAKE_SOURCE_DIR}/../testdata/scad/misc/bad-stl-wing.scad)
-
-# No issue - this was introduced when fixing #1033
-set_test_config(Bugs stlpngtest_bad-stl-wing)
-
-disable_tests(
-  # These don't output anything
-  dxfpngtest_text-empty-tests
-  dxfpngtest_nothing-decimal-comma-separated
-  dxfpngtest_nullspace-2d
-  svgpngtest_text-empty-tests
-  svgpngtest_nothing-decimal-comma-separated
-  svgpngtest_nullspace-2d
-
-  # Not useful
-  throwntogethertest_internal-cavity
-  throwntogethertest_internal-cavity-polyhedron
-  throwntogethertest_nullspace-difference
-
-  # these take too long, for little relative gain in testing
-  stlpngtest_iteration
-  offpngtest_iteration
-  stlpngtest_fractal
-  offpngtest_fractal
-  stlpngtest_logo_and_text
-  offpngtest_logo_and_text
-
-  # Has floating point rounding issues
-  dumptest-examples_module_recursion
-)
-
-# 2D tests
-list(APPEND FILES_2D ${FEATURES_2D_FILES} ${SCAD_DXF_FILES} ${SCAD_SVG_FILES} ${EXAMPLE_2D_FILES})
-list(APPEND ALL_2D_FILES ${FILES_2D})
-
-# FIXME: This test illustrates a weakness in child() combined with modifiers.
-# Reenable it when this is improved
-disable_tests(opencsgtest_child-background)
-
-# These tests only makes sense in OpenCSG mode
-disable_tests(cgalpngtest_child-background
-              cgalpngtest_highlight-and-background-modifier
-              cgalpngtest_highlight-modifier2
-              cgalpngtest_background-modifier2
-              cgalpngtest_testcolornames
-              csgpngtest_child-background
-              csgpngtest_highlight-and-background-modifier
-              csgpngtest_highlight-modifier2
-              csgpngtest_background-modifier2
-              csgpngtest_testcolornames
-              throwntogethertest_testcolornames)
-
-# This test won't render anything meaningful in throwntogether mode
-disable_tests(throwntogethertest_minkowski3-erosion)
-
-# The inf/nan tests fail when exporting CSG and rendering that output again
-# as currently inf/nan is written directly to the CSG file (e.g. r = inf)
-# which is not valid or even misleading in case a variable inf exists.
-# FIXME: define export behavior for inf/nan when exporting CSG files
-# These tests return error code 1.
-# FIXME: We should have a way of running these and verify the return code
-disable_tests(csgpngtest_primitive-inf-tests
-              csgpngtest_transform-nan-inf-tests
-              csgpngtest_primitive-inf-tests
-              csgpngtest_transform-nan-inf-tests
-              # Triggers a floating point accuracy issue causing loaded .csg to
-              # render slightly differently
-              cgalpngtest_nothing-decimal-comma-separated
-              cgalpngtest_import-empty-tests
-              cgalpngtest_empty-shape-tests
-              csgpngtest_issue1258)
-
-experimental_tests(echotest_list-comprehensions-experimental)
-
-# Test config handling
-
-# Heavy tests are tests taking more than 10 seconds on a development computer
-set_test_config(Heavy cgalpngtest_rotate_extrude-tests
-                      csgpngtest_rotate_extrude-tests
-                      cgalpngtest_for-nested-tests
-                      csgpngtest_for-nested-tests
-                      cgalpngtest_resize-tests
-                      cgalpngtest_fractal
-                      csgpngtest_fractal
-                      cgalpngtest_iteration
-                      csgpngtest_iteration
-                      cgalpngtest_linear_extrude-scale-zero-tests
-                      csgpngtest_linear_extrude-scale-zero-tests
-                      cgalpngtest_sphere-tests
-                      csgpngtest_resize-tests
-                      csgpngtest_resize-tests
-                      stlpngtest_fence
-                      stlpngtest_surface
-                      stlpngtest_demo_cut
-                      stlpngtest_search
-                      stlpngtest_rounded_box
-                      stlpngtest_difference
-                      stlpngtest_translation
-                      offpngtest_fence
-                      offpngtest_surface
-                      offpngtest_demo_cut
-                      offpngtest_search
-                      offpngtest_rounded_box
-                      offpngtest_difference
-                      offpngtest_translation
-                      cgalstlcgalpngtest_rotate_extrude-tests
-                      monotonepngtest_rotate_extrude-tests
-                      echotest_tail-recursion-tests
-                      cgalstlcgalpngtest_rotate_extrude-tests)
-
-# Bugs
-
-list(APPEND BUGS_FILES ${CMAKE_SOURCE_DIR}/../testdata/scad/bugs/issue13.scad
-                       ${CMAKE_SOURCE_DIR}/../testdata/scad/bugs/issue13b.scad
-                       ${CMAKE_SOURCE_DIR}/../testdata/scad/bugs/issue13c.scad
-                       ${CMAKE_SOURCE_DIR}/../testdata/scad/bugs/issue584.scad
-                       ${CMAKE_SOURCE_DIR}/../testdata/scad/bugs/issue591.scad
-                       ${CMAKE_SOURCE_DIR}/../testdata/scad/bugs/issue666.scad
-                       ${CMAKE_SOURCE_DIR}/../testdata/scad/bugs/issue791.scad
-                       ${CMAKE_SOURCE_DIR}/../testdata/scad/bugs/issue802.scad
-                       ${CMAKE_SOURCE_DIR}/../testdata/scad/bugs/issue899.scad
-                       ${CMAKE_SOURCE_DIR}/../testdata/scad/bugs/issue945.scad
-                       ${CMAKE_SOURCE_DIR}/../testdata/scad/bugs/issue945b.scad
-                       ${CMAKE_SOURCE_DIR}/../testdata/scad/bugs/issue945c.scad
-                       ${CMAKE_SOURCE_DIR}/../testdata/scad/bugs/issue945d.scad
-                       ${CMAKE_SOURCE_DIR}/../testdata/scad/bugs/issue945e.scad
-                       ${CMAKE_SOURCE_DIR}/../testdata/scad/bugs/issue1223.scad
-                       ${CMAKE_SOURCE_DIR}/../testdata/scad/bugs/issue1223b.scad
-                       ${CMAKE_SOURCE_DIR}/../testdata/scad/bugs/issue1246.scad
-                       ${CMAKE_SOURCE_DIR}/../testdata/scad/bugs/issue1455.scad
-                       ${CMAKE_SOURCE_DIR}/../testdata/scad/bugs/issue1529.scad
-                       ${CMAKE_SOURCE_DIR}/../testdata/scad/bugs/issue1580-back-to-back.scad
-                       ${CMAKE_SOURCE_DIR}/../testdata/scad/bugs/issue1580-import-back-to-back.scad
-                       ${CMAKE_SOURCE_DIR}/../testdata/scad/bugs/issue1580-back-to-back2.scad
-                       ${CMAKE_SOURCE_DIR}/../testdata/scad/bugs/issue1580-import-back-to-back2.scad
-                       ${CMAKE_SOURCE_DIR}/../testdata/scad/bugs/issue1580-zero-area-triangle.scad
-                       ${CMAKE_SOURCE_DIR}/../testdata/scad/bugs/issue1580-import-zero-area-triangle.scad
-)
-
-# We know that we cannot import weakly manifold files into CGAL, so to make tests easier
-# to manage, don't try. Once we improve import, we can reenable this
-# Known good manifold files -> EXPORT3D_CGALCGAL_TEST_FILES
-# Known weak manifold files -> EXPORT3D_CGAL_TEST_FILES
-# Known non-manifold files -> EXPORT3D_TEST_FILES
-list(APPEND EXPORT3D_CGALCGAL_TEST_FILES ${BUGS_FILES})
-#list(REMOVE_ITEM EXPORT3D_CGALCGAL_TEST_FILES
-#)
-#list(APPEND EXPORT3D_CGAL_TEST_FILES
-#)
-
-# 2D files
-list(REMOVE_ITEM EXPORT3D_CGALCGAL_TEST_FILES
-                       ${CMAKE_SOURCE_DIR}/../testdata/scad/bugs/issue899.scad
-                       ${CMAKE_SOURCE_DIR}/../testdata/scad/bugs/issue1089.scad)
-list(APPEND ALL_2D_FILES ${CMAKE_SOURCE_DIR}/../testdata/scad/bugs/issue899.scad)
-
-list(APPEND OPENCSGTEST_FILES ${BUGS_FILES})
-list(APPEND CGALPNGTEST_FILES ${BUGS_FILES})
-foreach(FILE ${BUGS_FILES})
-  get_test_fullname(opencsgtest ${FILE} TEST_FULLNAME)
-  set_test_config(Bugs ${TEST_FULLNAME})
-  get_test_fullname(cgalpngtest ${FILE} TEST_FULLNAME)
-  set_test_config(Bugs ${TEST_FULLNAME})
-  get_test_fullname(csgpngtest ${FILE} TEST_FULLNAME)
-  set_test_config(Bugs ${TEST_FULLNAME})
-  get_test_fullname(offpngtest ${FILE} TEST_FULLNAME)
-  set_test_config(Bugs ${TEST_FULLNAME})
-  get_test_fullname(monotonepngtest ${FILE} TEST_FULLNAME)
-  set_test_config(Bugs ${TEST_FULLNAME})
-  get_test_fullname(stlpngtest ${FILE} TEST_FULLNAME)
-  set_test_config(Bugs ${TEST_FULLNAME})
-  get_test_fullname(stlcgalpngtest ${FILE} TEST_FULLNAME)
-  set_test_config(Bugs ${TEST_FULLNAME})
-  get_test_fullname(cgalstlcgalpngtest ${FILE} TEST_FULLNAME)
-  set_test_config(Bugs ${TEST_FULLNAME})
-  get_test_fullname(offpngtest ${FILE} TEST_FULLNAME)
-  set_test_config(Bugs ${TEST_FULLNAME})
-  get_test_fullname(offcgalpngtest ${FILE} TEST_FULLNAME)
-  set_test_config(Bugs ${TEST_FULLNAME})
-endforeach()
-
-# Examples
-
-foreach(FILE ${EXAMPLE_FILES})
-  get_test_fullname(cgalpngtest ${FILE} TEST_FULLNAME)
-  set_test_config(Examples ${TEST_FULLNAME})
-  get_test_fullname(opencsgtest ${FILE} TEST_FULLNAME)
-  set_test_config(Examples ${TEST_FULLNAME})
-  get_test_fullname(throwntogethertest ${FILE} TEST_FULLNAME)
-  set_test_config(Examples ${TEST_FULLNAME})
-  get_test_fullname(csgpngtest ${FILE} TEST_FULLNAME)
-  set_test_config(Examples ${TEST_FULLNAME})
-  get_test_fullname(monotonepngtest ${FILE} TEST_FULLNAME)
-  set_test_config(Examples ${TEST_FULLNAME})
-  get_test_fullname(stlpngtest ${FILE} TEST_FULLNAME)
-  set_test_config(Examples ${TEST_FULLNAME})
-  get_test_fullname(stlcgalpngtest ${FILE} TEST_FULLNAME)
-  set_test_config(Examples ${TEST_FULLNAME})
-  get_test_fullname(cgalstlcgalpngtest ${FILE} TEST_FULLNAME)
-  set_test_config(Examples ${TEST_FULLNAME})
-  get_test_fullname(offpngtest ${FILE} TEST_FULLNAME)
-  set_test_config(Examples ${TEST_FULLNAME})
-  get_test_fullname(offcgalpngtest ${FILE} TEST_FULLNAME)
-  set_test_config(Examples ${TEST_FULLNAME})
-endforeach()
-foreach(FILE ${EXAMPLE_2D_FILES})
-  get_test_fullname(dxfpngtest ${FILE} TEST_FULLNAME)
-  set_test_config(Examples ${TEST_FULLNAME})
-endforeach()
-
-# Workaround Gallium bugs
-if ( ${CMAKE_SYSTEM_PROCESSOR} MATCHES "ppc")
-  message(STATUS "Workaround PPC bug https://bugs.freedesktop.org/show_bug.cgi?id=42540")
-  set(CTEST_ENVIRONMENT "${CTEST_ENVIRONMENT};GALLIUM_DRIVER=softpipe")
-  set(CTEST_ENVIRONMENT "${CTEST_ENVIRONMENT};DRAW_USE_LLVM=no")
-endif()
-
-# Set up custom commands to run before & after Ctest run.
-# 1. Start/stop Virtual Framebuffer for linux/bsd. 2. Pretty Print
-# Please see the CTestCustom.template file for more info. 
-
-#
-# Post-test pretty print
-#
-
-add_executable(test_pretty_print test_pretty_print.cc)
-file(TO_NATIVE_PATH ${CMAKE_CURRENT_SOURCE_DIR}/test_pretty_print.py PYSRC)
-set_target_properties(test_pretty_print PROPERTIES COMPILE_FLAGS
-  "-DPYBIN=${PYTHON_EXECUTABLE} -DPYSRC=${PYSRC} -DBUILDDIR=--builddir=${CMAKE_CURRENT_BINARY_DIR}"
-)
-
-file(READ ${CMAKE_CURRENT_SOURCE_DIR}/CTestCustom.template TMP)
-string(REPLACE __cmake_current_binary_dir__ ${CMAKE_CURRENT_BINARY_DIR} TMP ${TMP})
-string(REPLACE __cmake_current_source_dir__ ${CMAKE_CURRENT_SOURCE_DIR} TMP ${TMP})
-string(REPLACE __python__ ${PYTHON_EXECUTABLE} TMP ${TMP})
-string(REPLACE __header__ "Generated by cmake from ${CMAKE_CURRENT_SOURCE_DIR}/CTestCustom.template" TMP ${TMP})
-string(REPLACE __cmake_system_name__ ${CMAKE_SYSTEM_NAME} TMP ${TMP})
-string(REPLACE __openscad_binpath__ ${OPENSCAD_BINPATH} TMP ${TMP})
-
-set(OPENSCAD_UPLOAD_TESTS $ENV{OPENSCAD_UPLOAD_TESTS})
-set(UPLOADARG "")
-if (OPENSCAD_UPLOAD_TESTS)
-  set(UPLOADARG "--upload")
->>>>>>> 7e9a46fe
 endif()
 
 # Find dependency libraries and tools
