cmake_minimum_required(VERSION 2.8)
if("${CMAKE_MAJOR_VERSION}.${CMAKE_MINOR_VERSION}.${CMAKE_PATCH_VERSION}" VERSION_GREATER 2.8.3)
  # Explicitly use new include policy to avoid globally shadowing included modules
  # http://www.cmake.org/cmake/help/cmake-2-8-docs.html#policy:CMP0017
  cmake_policy(SET CMP0017 NEW)
endif()
project(tests)

set(CMAKE_MODULE_PATH "${CMAKE_SOURCE_DIR}")

# Build debug build as default
if(NOT CMAKE_BUILD_TYPE)
  set(CMAKE_BUILD_TYPE Debug)
endif()

if(${CMAKE_BUILD_TYPE} STREQUAL "Debug")
  set(CMAKE_CXX_FLAGS "${CMAKE_CXX_FLAGS} -DDEBUG")
endif()

#
# Windows
#

if(WIN32)
  set(WIN32_STATIC_BUILD "True")
endif()

if(WIN32_STATIC_BUILD)
  if(${CMAKE_BUILD_TYPE} STREQUAL "Debug")
    set(EMSG "\nTo build Win32 STATIC OpenSCAD tests you must run")
    set(EMSG "${EMSG} \ncmake .. -DCMAKE_BUILD_TYPE=Release")
    set(EMSG "${EMSG} \nthen replace /MD with /MT in CMakeCache.txt")
    set(EMSG "${EMSG} \ni.e. sed -i s/\\/MD/\\/MT/ CMakeCache.txt") 
    set(EMSG "${EMSG} \nthen re-run cmake ..") 
    message(FATAL_ERROR ${EMSG})
  endif()
endif()

# Disable warnings
if(WIN32)
  # too long decorated names
  set(CMAKE_CXX_FLAGS "${CMAKE_CXX_FLAGS} /wd4503")
  # int cast to bool in CGAL
  set(CMAKE_CXX_FLAGS "${CMAKE_CXX_FLAGS} /wd4800")
  # unreferenced parameters in CGAL
  set(CMAKE_CXX_FLAGS "${CMAKE_CXX_FLAGS} /wd4100")
  # fopen_s advertisement
  set(CMAKE_CXX_FLAGS "${CMAKE_CXX_FLAGS} -D_CRT_SECURE_NO_DEPRECATE")
  # lexer uses strdup & other POSIX stuff
  set(CMAKE_CXX_FLAGS "${CMAKE_CXX_FLAGS} -D_CRT_NONSTDC_NO_DEPRECATE")
  # M_PI
  set(CMAKE_CXX_FLAGS "${CMAKE_CXX_FLAGS} -D_USE_MATH_DEFINES")
endif()

# Debugging - if you uncomment, use nmake -f Makefile > log.txt (the log is big)
if(WIN32)
  # Linker debugging
  #set(CMAKE_EXE_LINKER_FLAGS "${CMAKE_EXE_LINKER_FLAGS} -VERBOSE")

  # Compiler debugging
  # you have to pass -DCMAKE_VERBOSE_MAKEFILE=ON to cmake when you run it. 
endif()


#
# Build test apps
#

# Boost
#
# usually it's found automatically, but some systems may need a custom install.
# in that case, run cmake with -DBOOST_ROOT=/path/to/boost/install
# (being the same path you passed to boost's --prefix when you built it)
if (NOT $ENV{MACOSX_DEPLOY_DIR} STREQUAL "")
  set(BOOST_ROOT "$ENV{MACOSX_DEPLOY_DIR}")
endif()

if (WIN32)
  set(Boost_USE_STATIC_LIBS TRUE)
  set(BOOST_STATIC TRUE)
  set(BOOST_THREAD_USE_LIB TRUE)
endif()

#set(Boost_DEBUG TRUE)
set(Boost_NO_SYSTEM_PATHS TRUE)
set(Boost_ADDITIONAL_VERSIONS "1.47.0" "1.46.0")
find_package( Boost 1.35.0 COMPONENTS thread program_options )
if(Boost_FOUND)
  message(STATUS "Boost includes found: " ${Boost_INCLUDE_DIRS})
  message(STATUS "Boost libraries found:")
  foreach(boostlib ${Boost_LIBRARIES})
    message(STATUS "  " ${boostlib})
  endforeach()
  include_directories(${Boost_INCLUDE_DIRS})
else()
  message(STATUS "BOOST_ROOT: ${BOOST_ROOT}")
  message(FATAL_ERROR "Boost not found.")
endif()

# Mac OS X
if(${CMAKE_SYSTEM_NAME} MATCHES "Darwin")
  FIND_LIBRARY(COCOA_LIBRARY Cocoa)
endif(${CMAKE_SYSTEM_NAME} MATCHES "Darwin")

# Qt4
find_package(OpenGL)
find_package(Qt4 COMPONENTS QtCore QtGui QtOpenGL REQUIRED)
include(${QT_USE_FILE})

# Eigen2

# Turn off Eigen SIMD optimization
if(NOT ${CMAKE_SYSTEM_NAME} MATCHES "Darwin")
  if(NOT ${CMAKE_SYSTEM_NAME} MATCHES "FreeBSD")
    set(CMAKE_CXX_FLAGS "${CMAKE_CXX_FLAGS} -DEIGEN_DONT_ALIGN")
  endif()
endif()

if (NOT EIGEN2_INCLUDE_DIR)
  find_path(EIGEN2_INCLUDE_DIR
            Eigen/Core 
            PATHS ENV EIGEN2DIR /opt/local/include/eigen2 /usr/include/eigen2)
  if (${CMAKE_SYSTEM_NAME} MATCHES "FreeBSD") 
    find_path(EIGEN2_INCLUDE_DIR 
              Eigen/Core 
              PATHS ENV EIGEN2DIR /usr/local/include/eigen2 )
  endif()
  if (NOT EIGEN2_INCLUDE_DIR)
    message(FATAL_ERROR "Eigen2 not found")
  else()
    message(STATUS "Eigen2 found in " ${EIGEN2_INCLUDE_DIR})
  endif()
endif()
include_directories(${EIGEN2_INCLUDE_DIR})

# OpenCSG
if (NOT $ENV{OPENCSG_DIR} STREQUAL "")
  set(OPENCSG_DIR "$ENV{OPENCSG_DIR}")
elseif (NOT $ENV{MACOSX_DEPLOY_DIR} STREQUAL "")
  set(OPENCSG_DIR "$ENV{MACOSX_DEPLOY_DIR}")
endif()
if (NOT OPENCSG_INCLUDE_DIR)
  message(STATUS "OPENCSG_DIR: " ${OPENCSG_DIR})
  find_path(OPENCSG_INCLUDE_DIR
            opencsg.h
            PATHS ${OPENCSG_DIR}/include)
  find_library(OPENCSG_LIBRARY
               opencsg
               PATHS ${OPENCSG_DIR}/lib)
  if (NOT OPENCSG_INCLUDE_DIR OR NOT OPENCSG_LIBRARY)
    message(FATAL_ERROR "OpenCSG not found")
  else()
    message(STATUS "OpenCSG include found in " ${OPENCSG_INCLUDE_DIR})
    message(STATUS "OpenCSG library found in " ${OPENCSG_LIBRARY})
  endif()
endif()
include_directories(${OPENCSG_INCLUDE_DIR})

# GLEW

if (NOT $ENV{MACOSX_DEPLOY_DIR} STREQUAL "")
  set(GLEW_DIR "$ENV{MACOSX_DEPLOY_DIR}")
endif()

find_package(GLEW REQUIRED)
include_directories(${GLEW_INCLUDE_PATH})

if(WIN32_STATIC_BUILD)
  set(CMAKE_CXX_FLAGS "${CMAKE_CXX_FLAGS} -DGLEW_STATIC")
endif()

# Flex/Bison
find_package(BISON)

if(${CMAKE_SYSTEM_NAME} MATCHES "FreeBSD")
  # FreeBSD has an old flex in /usr/bin and a new flex in /usr/local/bin
  set(FLEX_EXECUTABLE /usr/local/bin/flex)
endif()

find_package(FLEX)
# The COMPILE_FLAGS and forced C++ compiler is just to be compatible with qmake
if (WIN32)
  set(FLEX_UNISTD_FLAG "-DYY_NO_UNISTD_H")
endif()
FLEX_TARGET(OpenSCADlexer ../src/lexer.l ${CMAKE_CURRENT_BINARY_DIR}/lexer.cpp COMPILE_FLAGS "-Plexer ${FLEX_UNISTD_FLAG}")
BISON_TARGET(OpenSCADparser ../src/parser.y ${CMAKE_CURRENT_BINARY_DIR}/parser_yacc.c COMPILE_FLAGS "-p parser")
ADD_FLEX_BISON_DEPENDENCY(OpenSCADlexer OpenSCADparser)
set_source_files_properties(${CMAKE_CURRENT_BINARY_DIR}/parser_yacc.c PROPERTIES LANGUAGE "CXX")

# CGAL

if (NOT $ENV{MACOSX_DEPLOY_DIR} STREQUAL "")
  set(CGAL_DIR "$ENV{MACOSX_DEPLOY_DIR}/lib/CGAL")
  set(CMAKE_MODULE_PATH "${CGAL_DIR}")
endif()
find_package(CGAL REQUIRED)
<<<<<<< HEAD
message(STATUS "CGAL found in ${CGAL_USE_FILE} ${CGAL_INCLUDE_DIRS} ${CGAL_LIBRARIES_DIR}")
=======
if("${CGAL_MAJOR_VERSION}.${CGAL_MINOR_VERSION}" VERSION_LESS 3.6)
  message(FATAL_ERROR "CGAL >= 3.6 required")
endif()
>>>>>>> 14b4ed4b
include_directories(${CGAL_INCLUDE_DIRS})

# Imagemagick

find_package(ImageMagick COMPONENTS convert)
if (ImageMagick_convert_FOUND)
  message(STATUS "ImageMagick convert executable found: " ${ImageMagick_convert_EXECUTABLE})
else()
  message(FATAL_ERROR "Couldn't find imagemagick 'convert' program")
endif()

# Internal includes
include_directories(../src)

add_definitions(-DOPENSCAD_VERSION=test -DOPENSCAD_YEAR=2011 -DOPENSCAD_MONTH=10)
add_definitions(-DOPENSCAD_TESTING)

set(CORE_SOURCES
  tests-common.cc 
  ../src/mathc99.cc
  ../src/handle_dep.cc 
  ../src/value.cc 
  ../src/expr.cc 
  ../src/func.cc 
  ../src/module.cc 
  ../src/node.cc 
  ../src/context.cc 
  ../src/csgterm.cc 
  ../src/polyset.cc 
  ../src/csgops.cc 
  ../src/transform.cc 
  ../src/color.cc 
  ../src/primitives.cc 
  ../src/projection.cc 
  ../src/cgaladv.cc 
  ../src/surface.cc 
  ../src/control.cc 
  ../src/render.cc 
  ../src/dxfdata.cc 
  ../src/dxfdim.cc 
  ../src/linearextrude.cc 
  ../src/rotateextrude.cc 
  ../src/printutils.cc 
  ../src/progress.cc 
  ${FLEX_OpenSCADlexer_OUTPUTS}
  ${BISON_OpenSCADparser_OUTPUTS})

set(NOCGAL_SOURCES
  ../src/builtin.cc 
  ../src/dxftess.cc 
  ../src/import.cc
  ../src/export.cc) 

set(CGAL_SOURCES
  ${NOCGAL_SOURCES}
  ../src/CSGTermEvaluator.cc 
  ../src/CGAL_Nef_polyhedron.cc 
  ../src/cgalutils.cc 
  ../src/CGALEvaluator.cc
  ../src/CGALCache.cc
  ../src/PolySetCGALEvaluator.cc
  ../src/CGAL_Nef_polyhedron_DxfData.cc
  ../src/cgaladv_minkowski2.cc
  ../src/cgaladv_convexhull2.cc)

set(COMMON_SOURCES
  ../src/nodedumper.cc 
  ../src/traverser.cc 
  ../src/PolySetEvaluator.cc 
  ../src/PolySetCache.cc 
  ../src/Tree.cc
  lodepng.cpp)

#
# Offscreen OpenGL context source code
#
if(${CMAKE_SYSTEM_NAME} MATCHES "Darwin")
	message(STATUS "Offscreen OpenGL Context - using Apple CGL")
	set(OFFSCREEN_CTX_SOURCE "OffscreenContext.mm" CACHE TYPE STRING)
elseif(UNIX)
	message(STATUS "Offscreen OpenGL Context - using Unix GLX")
	set(OFFSCREEN_CTX_SOURCE "OffscreenContextGLX.cc" CACHE TYPE STRING)
elseif(WIN32)
	message(STATUS "Offscreen OpenGL Context - using Microsoft WGL")
	set(OFFSCREEN_CTX_SOURCE "OffscreenContextWGL.cc" CACHE TYPE STRING)
endif()

set(OFFSCREEN_SOURCES
  OffscreenView.cc
  ${OFFSCREEN_CTX_SOURCE}
  imageutils.cc
  fbo.cc
  system-gl.cc)

add_library(tests-core STATIC ${CORE_SOURCES})
add_library(tests-common STATIC ${COMMON_SOURCES})
target_link_libraries(tests-common tests-core)
add_library(tests-cgal STATIC ${CGAL_SOURCES})
set_target_properties(tests-cgal PROPERTIES COMPILE_FLAGS "-DENABLE_CGAL ${CGAL_CXX_FLAGS_INIT}")
target_link_libraries(tests-cgal tests-common)
add_library(tests-nocgal STATIC ${NOCGAL_SOURCES})
target_link_libraries(tests-nocgal tests-common)
add_library(tests-offscreen STATIC ${OFFSCREEN_SOURCES})

#
# echotest
#
add_executable(echotest echotest.cc)
target_link_libraries(echotest tests-nocgal tests-core ${QT_LIBRARIES} ${OPENGL_LIBRARY} ${Boost_LIBRARIES})

#
# dumptest
#
add_executable(dumptest dumptest.cc)
target_link_libraries(dumptest tests-common tests-nocgal ${QT_LIBRARIES} ${OPENGL_LIBRARY} ${Boost_LIBRARIES})

#
# csgtexttest
#
add_executable(csgtexttest csgtexttest.cc CSGTextRenderer.cc CSGTextCache.cc)
target_link_libraries(csgtexttest tests-common tests-nocgal ${QT_LIBRARIES} ${OPENGL_LIBRARY} ${Boost_LIBRARIES})

#
# csgtermtest
#
add_executable(csgtermtest csgtermtest.cc ../src/CSGTermEvaluator.cc)
target_link_libraries(csgtermtest tests-common tests-nocgal ${QT_LIBRARIES} ${OPENGL_LIBRARY} ${Boost_LIBRARIES})

#
# cgaltest
#
add_executable(cgaltest cgaltest.cc)
set_target_properties(cgaltest PROPERTIES COMPILE_FLAGS "-DENABLE_CGAL ${CGAL_CXX_FLAGS_INIT}")
target_link_libraries(cgaltest tests-cgal ${CGAL_LIBRARY} ${CGAL_3RD_PARTY_LIBRARIES} ${QT_LIBRARIES} ${OPENGL_LIBRARY} ${Boost_LIBRARIES})

#
# cgalpngtest
#
add_executable(cgalpngtest cgalpngtest.cc bboxhelp.cc ../src/CGALRenderer.cc)
set_target_properties(cgalpngtest PROPERTIES COMPILE_FLAGS "-DENABLE_CGAL ${CGAL_CXX_FLAGS_INIT}")
target_link_libraries(cgalpngtest tests-offscreen tests-cgal ${CGAL_LIBRARY} ${CGAL_3RD_PARTY_LIBRARIES} ${QT_LIBRARIES}  ${GLEW_LIBRARY} ${COCOA_LIBRARY} ${OPENGL_LIBRARY} ${Boost_LIBRARIES})

#
# opencsgtest
#

add_executable(opencsgtest opencsgtest.cc csgtestcore.cc ../src/OpenCSGRenderer.cc ../src/ThrownTogetherRenderer.cc)
set_target_properties(opencsgtest PROPERTIES COMPILE_FLAGS "-DENABLE_OPENCSG -DENABLE_CGAL ${CGAL_CXX_FLAGS_INIT}")
target_link_libraries(opencsgtest tests-offscreen tests-cgal ${CGAL_LIBRARY} ${CGAL_3RD_PARTY_LIBRARIES} ${QT_LIBRARIES} ${OPENCSG_LIBRARY} ${GLEW_LIBRARY} ${COCOA_LIBRARY} ${OPENGL_LIBRARY} ${Boost_LIBRARIES})

#
# throwntogethertest
#

add_executable(throwntogethertest throwntogethertest.cc csgtestcore.cc ../src/OpenCSGRenderer.cc ../src/ThrownTogetherRenderer.cc)
set_target_properties(throwntogethertest PROPERTIES COMPILE_FLAGS "-DENABLE_OPENCSG -DENABLE_CGAL ${CGAL_CXX_FLAGS_INIT}")
target_link_libraries(throwntogethertest tests-offscreen tests-cgal ${CGAL_LIBRARY} ${CGAL_3RD_PARTY_LIBRARIES} ${QT_LIBRARIES} ${OPENCSG_LIBRARY} ${GLEW_LIBRARY} ${COCOA_LIBRARY} ${OPENGL_LIBRARY} ${Boost_LIBRARIES})

#
# This functions adds cmd-line tests given files.
# Files are sent as the parameters following TESTSUFFIX
#
find_package(PythonInterp)
function(add_cmdline_test TESTCMD TESTSUFFIX)
  get_filename_component(TESTCMD_NAME ${TESTCMD} NAME_WE)
  foreach (SCADFILE ${ARGN})
    get_filename_component(TESTNAME ${SCADFILE} NAME_WE)
    string(REPLACE " " "_" TESTNAME ${TESTNAME}) # Test names cannot include spaces
    add_test("${TESTCMD_NAME}_${TESTNAME}" ${PYTHON_EXECUTABLE} ${tests_SOURCE_DIR}/test_cmdline_tool.py -c ${ImageMagick_convert_EXECUTABLE} -s ${TESTSUFFIX} ${CMAKE_BINARY_DIR}/${TESTCMD} "${SCADFILE}" )
  endforeach()
endfunction()

enable_testing()

# set up custom pretty printing of results

set(INFOCMD "execute_process(COMMAND ${CMAKE_CURRENT_BINARY_DIR}/opencsgtest --info OUTPUT_FILE sysinfo.txt)")
set(PRETTYCMD "\"${PYTHON_EXECUTABLE} test_pretty_print.py\"")
set(CTEST_CUSTOM_FILE ${CMAKE_CURRENT_BINARY_DIR}/CTestCustom.cmake)
set(CTEST_CUSTOM_TXT "\n
  message(\"running 'opencsgtest --info' to generate sysinfo.txt\")\n
  ${INFOCMD}\n
  # set(CTEST_CUSTOM_POST_TEST ${PRETTYCMD})\n # doesn't work. log is written
  # after all tests run.
")
file(WRITE ${CTEST_CUSTOM_FILE} ${CTEST_CUSTOM_TXT})

foreach(FILE test_pretty_print.py)
  configure_file(${CMAKE_CURRENT_SOURCE_DIR}/${FILE}
                 ${CMAKE_CURRENT_BINARY_DIR}/${FILE} COPYONLY)
endforeach()

# Find all scad files
file(GLOB MINIMAL_FILES ${CMAKE_SOURCE_DIR}/../testdata/scad/minimal/*.scad)
file(GLOB FEATURES_FILES ${CMAKE_SOURCE_DIR}/../testdata/scad/features/*.scad)
list(REMOVE_ITEM FEATURES_FILES
     ${CMAKE_SOURCE_DIR}/../testdata/scad/features/include\ test6.scad
     ${CMAKE_SOURCE_DIR}/../testdata/scad/features/include-test5.scad)
file(GLOB BUGS_FILES ${CMAKE_SOURCE_DIR}/../testdata/scad/bugs/*.scad)
file(GLOB SCAD_DXF_FILES ${CMAKE_SOURCE_DIR}/../testdata/scad/dxf/*.scad)
file(GLOB FUNCTION_FILES ${CMAKE_SOURCE_DIR}/../testdata/scad/functions/*.scad)
file(GLOB EXAMPLE_FILES ${CMAKE_SOURCE_DIR}/../examples/*.scad)

list(APPEND DUMPTEST_FILES ${MINIMAL_FILES} ${FEATURES_FILES} ${EXAMPLE_FILES})
list(APPEND DUMPTEST_FILES ${CMAKE_SOURCE_DIR}/../testdata/scad/misc/escape-test.scad)
# Disable tests which are known to cause floating point comparison issues
# Once we're capable of comparing these across platforms, we can put these back in
list(REMOVE_ITEM DUMPTEST_FILES ${CMAKE_SOURCE_DIR}/../testdata/scad/features/transform-tests.scad)
list(REMOVE_ITEM DUMPTEST_FILES ${CMAKE_SOURCE_DIR}/../testdata/scad/features/render-tests.scad)
list(REMOVE_ITEM DUMPTEST_FILES ${CMAKE_SOURCE_DIR}/../examples/example001.scad)
list(REMOVE_ITEM DUMPTEST_FILES ${CMAKE_SOURCE_DIR}/../examples/example005.scad)
list(REMOVE_ITEM DUMPTEST_FILES ${CMAKE_SOURCE_DIR}/../examples/example006.scad)
list(REMOVE_ITEM DUMPTEST_FILES ${CMAKE_SOURCE_DIR}/../examples/example007.scad)
list(REMOVE_ITEM DUMPTEST_FILES ${CMAKE_SOURCE_DIR}/../examples/example008.scad)
list(REMOVE_ITEM DUMPTEST_FILES ${CMAKE_SOURCE_DIR}/../examples/example012.scad)
list(REMOVE_ITEM DUMPTEST_FILES ${CMAKE_SOURCE_DIR}/../examples/example016.scad)
list(REMOVE_ITEM DUMPTEST_FILES ${CMAKE_SOURCE_DIR}/../examples/example020.scad)
list(REMOVE_ITEM DUMPTEST_FILES ${CMAKE_SOURCE_DIR}/../examples/example021.scad)

list(APPEND ECHO_FILES ${FUNCTION_FILES}
            ${CMAKE_SOURCE_DIR}/../testdata/scad/minimal/echo.scad
            ${CMAKE_SOURCE_DIR}/../testdata/scad/misc/echo-tests.scad
            ${CMAKE_SOURCE_DIR}/../testdata/scad/misc/escape-test.scad
            ${CMAKE_SOURCE_DIR}/../testdata/scad/misc/parser-tests.scad
            ${CMAKE_SOURCE_DIR}/../testdata/scad/misc/builtin-tests.scad
            ${CMAKE_SOURCE_DIR}/../testdata/scad/misc/dim-all.scad
            ${CMAKE_SOURCE_DIR}/../testdata/scad/misc/string-test.scad
            ${CMAKE_SOURCE_DIR}/../testdata/scad/misc/string-indexing.scad)

# Add echotest tests to CTest
add_cmdline_test(echotest txt ${ECHO_FILES})
# Add dumptest tests to CTest
add_cmdline_test(dumptest txt ${DUMPTEST_FILES})
# Add csgtexttest tests to CTest
add_cmdline_test(csgtexttest txt ${MINIMAL_FILES})
# Add csgtermtest tests to CTest
add_cmdline_test(csgtermtest txt ${MINIMAL_FILES})

# Add cgaltest tests to CTest
add_cmdline_test(cgaltest stl ${CGALTEST_FILES})

# Add cgalpngtest tests to CTest
list(APPEND CGALPNGTEST_FILES ${FEATURES_FILES})
list(APPEND CGALPNGTEST_FILES ${SCAD_DXF_FILES})
list(APPEND OPENCSGTEST_FILES ${CGALPNGTEST_FILES})

list(REMOVE_ITEM CGALPNGTEST_FILES
     ${CMAKE_SOURCE_DIR}/../testdata/scad/features/child-background.scad
     ${CMAKE_SOURCE_DIR}/../testdata/scad/features/highlight-and-background-modifier.scad
     ${CMAKE_SOURCE_DIR}/../testdata/scad/features/testcolornames.scad)

add_cmdline_test(cgalpngtest png ${CGALPNGTEST_FILES})

# Add opencsg tests to CTest

# FIXME: This test illustrates a weakness in child() combined with modifiers.
# Reenable it when this is improved
list(REMOVE_ITEM OPENCSGTEST_FILES
     ${CMAKE_SOURCE_DIR}/../testdata/scad/features/child-background.scad)

add_cmdline_test(opencsgtest png ${OPENCSGTEST_FILES})

# Add throwntogether tests to CTest
list(APPEND THROWNTOGETHERTEST_FILES ${CGALPNGTEST_FILES})
add_cmdline_test(throwntogethertest png ${THROWNTOGETHERTEST_FILES})

# Add dxfexport tests to CTest
add_cmdline_test(${CMAKE_SOURCE_DIR}/../test-code/exportdxf dxf ${SCAD_FILES})<|MERGE_RESOLUTION|>--- conflicted
+++ resolved
@@ -143,10 +143,10 @@
   message(STATUS "OPENCSG_DIR: " ${OPENCSG_DIR})
   find_path(OPENCSG_INCLUDE_DIR
             opencsg.h
-            PATHS ${OPENCSG_DIR}/include)
+            HINTS ${OPENCSG_DIR}/include)
   find_library(OPENCSG_LIBRARY
                opencsg
-               PATHS ${OPENCSG_DIR}/lib)
+               HINTS ${OPENCSG_DIR}/lib)
   if (NOT OPENCSG_INCLUDE_DIR OR NOT OPENCSG_LIBRARY)
     message(FATAL_ERROR "OpenCSG not found")
   else()
@@ -189,18 +189,17 @@
 
 # CGAL
 
-if (NOT $ENV{MACOSX_DEPLOY_DIR} STREQUAL "")
+if (NOT $ENV{CGAL_DIR} STREQUAL "")
+  set(CGAL_DIR "$ENV{CGAL_DIR}")
+elseif (NOT $ENV{MACOSX_DEPLOY_DIR} STREQUAL "")
   set(CGAL_DIR "$ENV{MACOSX_DEPLOY_DIR}/lib/CGAL")
   set(CMAKE_MODULE_PATH "${CGAL_DIR}")
 endif()
 find_package(CGAL REQUIRED)
-<<<<<<< HEAD
 message(STATUS "CGAL found in ${CGAL_USE_FILE} ${CGAL_INCLUDE_DIRS} ${CGAL_LIBRARIES_DIR}")
-=======
 if("${CGAL_MAJOR_VERSION}.${CGAL_MINOR_VERSION}" VERSION_LESS 3.6)
   message(FATAL_ERROR "CGAL >= 3.6 required")
 endif()
->>>>>>> 14b4ed4b
 include_directories(${CGAL_INCLUDE_DIRS})
 
 # Imagemagick
