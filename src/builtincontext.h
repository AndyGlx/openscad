--- conflicted
+++ resolved
@@ -10,12 +10,8 @@
 public:
 	~BuiltinContext() {}
 
-<<<<<<< HEAD
-	Value evaluate_function(const std::string &name, const EvalContext *evalctx) const override;
-	class AbstractNode *instantiate_module(const class ModuleInstantiation &inst, EvalContext *evalctx) const override;
-=======
 	void init() override;
-	ValuePtr evaluate_function(const std::string &name, const std::shared_ptr<EvalContext>& evalctx) const override;
+	Value evaluate_function(const std::string &name, const std::shared_ptr<EvalContext>& evalctx) const override;
 	class AbstractNode *instantiate_module(const class ModuleInstantiation &inst, const std::shared_ptr<EvalContext>& evalctx) const override;
 
 protected:
@@ -25,5 +21,4 @@
 	std::shared_ptr<BuiltinContext> self;
 
 	friend class Context;
->>>>>>> 77fcf617
 };