--- conflicted
+++ resolved
@@ -144,15 +144,5 @@
 
 	recursive_find_tag(node);
 
-<<<<<<< HEAD
-	if (rootTags.size() == 0) return nullptr;
-	if (rootTags.size() > 1) {
-		for (const auto &rootTag : rootTags) {
-			PRINTB("WARNING: Root Modifier (!) Added At Line%d \n", rootTag->modinst->location().firstLine());
-		}
-	}
-	return rootTags.front();
-=======
 	return rootTag;
->>>>>>> dd7b1984
 }