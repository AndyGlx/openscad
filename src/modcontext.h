#pragma once

#include <memory>
#include "context.h"
#include "FileModule.h"

/*!
	This holds the context for a UserModule definition; keeps track of
	global variables, submodules and functions defined inside a module.

	NB! every .scad file defines a FileModule holding the contents of the file.
*/
class ModuleContext : public Context
{
public:
	~ModuleContext();

	void initializeModule(const class UserModule &m);
<<<<<<< HEAD
	Value evaluate_function(const std::string &name, const EvalContext *evalctx) const override;
	AbstractNode *instantiate_module(const ModuleInstantiation &inst, EvalContext *evalctx) const override;
=======
	ValuePtr evaluate_function(const std::string &name, const std::shared_ptr<EvalContext>& evalctx) const override;
	AbstractNode *instantiate_module(const ModuleInstantiation &inst, const std::shared_ptr<EvalContext>& evalctx) const override;
>>>>>>> 77fcf617

	const UserModule *findLocalModule(const std::string &name) const;
	const UserFunction *findLocalFunction(const std::string &name) const;

	const LocalScope::FunctionContainer *functions_p;
	const LocalScope::ModuleContainer *modules_p;

  // FIXME: Points to the eval context for the call to this module. Not sure where it belongs
	std::shared_ptr<EvalContext> evalctx;

#ifdef DEBUG
	virtual std::string dump(const class AbstractModule *mod, const ModuleInstantiation *inst);
#endif

protected:
	ModuleContext(const std::shared_ptr<Context> parent, const std::shared_ptr<EvalContext> evalctx = {});

private:
// Experimental code. See issue #399
//	void evaluateAssignments(const AssignmentList &assignments);

	friend class Context;
};

class FileContext : public ModuleContext
{
public:
	~FileContext() {}
	void initializeModule(const FileModule &module);
<<<<<<< HEAD
	Value evaluate_function(const std::string &name, 
																		 const EvalContext *evalctx) const override;
	AbstractNode *instantiate_module(const ModuleInstantiation &inst, 
																					 EvalContext *evalctx) const override;
=======
	ValuePtr evaluate_function(const std::string &name, const std::shared_ptr<EvalContext>& evalctx) const override;
	AbstractNode *instantiate_module(const ModuleInstantiation &inst, const std::shared_ptr<EvalContext>& evalctx) const override;

protected:
	FileContext(const std::shared_ptr<Context> parent) : ModuleContext(parent), usedlibs_p(nullptr) {}
>>>>>>> 77fcf617

private:
	const FileModule::ModuleContainer *usedlibs_p;

	// This sub_* method is needed to minimize stack usage only.
<<<<<<< HEAD
	Value sub_evaluate_function(const std::string &name, 
																 const EvalContext *evalctx, 
																 FileModule *usedmod) const;
=======
	ValuePtr sub_evaluate_function(const std::string &name, const std::shared_ptr<EvalContext>& evalctx, FileModule *usedmod) const;

	friend class Context;
>>>>>>> 77fcf617
};<|MERGE_RESOLUTION|>--- conflicted
+++ resolved
@@ -16,13 +16,8 @@
 	~ModuleContext();
 
 	void initializeModule(const class UserModule &m);
-<<<<<<< HEAD
-	Value evaluate_function(const std::string &name, const EvalContext *evalctx) const override;
-	AbstractNode *instantiate_module(const ModuleInstantiation &inst, EvalContext *evalctx) const override;
-=======
-	ValuePtr evaluate_function(const std::string &name, const std::shared_ptr<EvalContext>& evalctx) const override;
+	Value evaluate_function(const std::string &name, const std::shared_ptr<EvalContext>& evalctx) const override;
 	AbstractNode *instantiate_module(const ModuleInstantiation &inst, const std::shared_ptr<EvalContext>& evalctx) const override;
->>>>>>> 77fcf617
 
 	const UserModule *findLocalModule(const std::string &name) const;
 	const UserFunction *findLocalFunction(const std::string &name) const;
@@ -52,30 +47,17 @@
 public:
 	~FileContext() {}
 	void initializeModule(const FileModule &module);
-<<<<<<< HEAD
-	Value evaluate_function(const std::string &name, 
-																		 const EvalContext *evalctx) const override;
-	AbstractNode *instantiate_module(const ModuleInstantiation &inst, 
-																					 EvalContext *evalctx) const override;
-=======
-	ValuePtr evaluate_function(const std::string &name, const std::shared_ptr<EvalContext>& evalctx) const override;
+	Value evaluate_function(const std::string &name, const std::shared_ptr<EvalContext>& evalctx) const override;
 	AbstractNode *instantiate_module(const ModuleInstantiation &inst, const std::shared_ptr<EvalContext>& evalctx) const override;
 
 protected:
 	FileContext(const std::shared_ptr<Context> parent) : ModuleContext(parent), usedlibs_p(nullptr) {}
->>>>>>> 77fcf617
 
 private:
 	const FileModule::ModuleContainer *usedlibs_p;
 
 	// This sub_* method is needed to minimize stack usage only.
-<<<<<<< HEAD
-	Value sub_evaluate_function(const std::string &name, 
-																 const EvalContext *evalctx, 
-																 FileModule *usedmod) const;
-=======
-	ValuePtr sub_evaluate_function(const std::string &name, const std::shared_ptr<EvalContext>& evalctx, FileModule *usedmod) const;
+	Value sub_evaluate_function(const std::string &name, const std::shared_ptr<EvalContext>& evalctx, FileModule *usedmod) const;
 
 	friend class Context;
->>>>>>> 77fcf617
 };