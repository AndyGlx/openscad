--- conflicted
+++ resolved
@@ -17,13 +17,8 @@
 	OffscreenContext *ctx;
 
 	// overrides
-<<<<<<< HEAD
-	bool save(const std::string &filename);
-	std::string getRendererInfo() const;
-=======
-	bool save(const char *filename) override;
+	bool save(const std:string &filename) override;
 	std::string getRendererInfo() const override;
->>>>>>> f87dc256
 #ifdef ENABLE_OPENCSG
 	void display_opencsg_warning() override;
 #endif
