<?xml version="1.0" encoding="UTF-8"?>
<ui version="4.0">
 <class>MainWindow</class>
 <widget class="QMainWindow" name="MainWindow">
  <property name="geometry">
   <rect>
    <x>0</x>
    <y>0</y>
    <width>846</width>
    <height>647</height>
   </rect>
  </property>
  <property name="windowTitle">
   <string>MainWindow</string>
  </property>
  <widget class="QWidget" name="centralwidget">
   <layout class="QVBoxLayout" name="verticalLayout_2">
    <property name="leftMargin">
     <number>0</number>
    </property>
    <property name="topMargin">
     <number>0</number>
    </property>
    <property name="rightMargin">
     <number>0</number>
    </property>
    <property name="bottomMargin">
     <number>0</number>
    </property>
    <item>
     <widget class="QSplitter" name="splitter1">
      <property name="orientation">
       <enum>Qt::Horizontal</enum>
      </property>
<<<<<<< HEAD
      <widget class="QWidget" name="editorlayoutwidget">
       <layout class="QVBoxLayout" name="verticalLayout_2">
        <property name="spacing">
         <number>0</number>
        </property>
        <property name="topMargin">
         <number>2</number>
        </property>
=======
      <widget class="QWidget" name="editorPane" native="true">
       <property name="enabled">
        <bool>true</bool>
       </property>
       <layout class="QVBoxLayout" name="verticalLayout_3">
        <property name="margin">
         <number>0</number>
        </property>
>>>>>>> 6867c500
        <item>
         <widget class="QFrame" name="find_panel">
          <property name="enabled">
           <bool>true</bool>
          </property>
          <property name="sizePolicy">
           <sizepolicy hsizetype="Preferred" vsizetype="Minimum">
            <horstretch>0</horstretch>
            <verstretch>0</verstretch>
           </sizepolicy>
          </property>
          <property name="frameShape">
           <enum>QFrame::NoFrame</enum>
          </property>
          <property name="frameShadow">
           <enum>QFrame::Raised</enum>
          </property>
          <property name="lineWidth">
           <number>0</number>
          </property>
<<<<<<< HEAD
          <layout class="QGridLayout" name="horizontalLayout">
           <property name="leftMargin">
            <number>5</number>
           </property>
           <property name="topMargin">
            <number>0</number>
           </property>
           <property name="rightMargin">
            <number>5</number>
           </property>
           <property name="bottomMargin">
            <number>0</number>
           </property>
           <property name="verticalSpacing">
            <number>0</number>
           </property>
           <item row="1" column="3" colspan="2">
            <widget class="QPushButton" name="replaceButton">
             <property name="text">
              <string>Replace</string>
             </property>
            </widget>
           </item>
           <item row="1" column="5">
            <widget class="QPushButton" name="replaceAllButton">
             <property name="text">
              <string>All</string>
             </property>
            </widget>
           </item>
           <item row="0" column="2">
=======
          <layout class="QGridLayout" name="gridLayout">
           <item row="0" column="0">
            <widget class="QComboBox" name="findTypeComboBox">
             <item>
              <property name="text">
               <string>Find</string>
              </property>
             </item>
             <item>
              <property name="text">
               <string>Replace</string>
              </property>
             </item>
            </widget>
           </item>
           <item row="0" column="1">
>>>>>>> 6867c500
            <widget class="QLineEdit" name="findInputField">
             <property name="placeholderText">
              <string>Search string</string>
             </property>
            </widget>
           </item>
<<<<<<< HEAD
           <item row="1" column="2">
            <widget class="QLineEdit" name="replaceInputField">
             <property name="placeholderText">
              <string>Replacement string</string>
             </property>
            </widget>
           </item>
           <item row="0" column="3">
=======
           <item row="0" column="2">
>>>>>>> 6867c500
            <widget class="QPushButton" name="prevButton">
             <property name="text">
              <string>&lt;</string>
             </property>
            </widget>
           </item>
<<<<<<< HEAD
           <item row="0" column="4">
=======
           <item row="0" column="3">
>>>>>>> 6867c500
            <widget class="QPushButton" name="nextButton">
             <property name="text">
              <string>&gt;</string>
             </property>
            </widget>
           </item>
<<<<<<< HEAD
           <item row="0" column="5">
=======
           <item row="0" column="4">
>>>>>>> 6867c500
            <widget class="QPushButton" name="hideFindButton">
             <property name="text">
              <string>Done</string>
             </property>
            </widget>
           </item>
<<<<<<< HEAD
           <item row="0" column="1">
            <widget class="QComboBox" name="findTypeComboBox">
             <item>
              <property name="text">
               <string>Find</string>
              </property>
             </item>
             <item>
              <property name="text">
               <string>Replace</string>
              </property>
             </item>
=======
           <item row="1" column="1">
            <widget class="QLineEdit" name="replaceInputField">
             <property name="placeholderText">
              <string>Replacement string</string>
             </property>
            </widget>
           </item>
           <item row="1" column="2" colspan="2">
            <widget class="QPushButton" name="replaceButton">
             <property name="text">
              <string>Replace</string>
             </property>
            </widget>
           </item>
           <item row="1" column="4">
            <widget class="QPushButton" name="replaceAllButton">
             <property name="text">
              <string>All</string>
             </property>
>>>>>>> 6867c500
            </widget>
           </item>
          </layout>
         </widget>
        </item>
        <item>
         <widget class="Editor" name="editor" native="true">
          <property name="font">
           <font>
            <family>Monaco</family>
            <pointsize>8</pointsize>
           </font>
          </property>
         </widget>
        </item>
       </layout>
      </widget>
      <widget class="QWidget" name="layoutWidget">
       <layout class="QVBoxLayout" name="verticalLayout">
        <item>
         <widget class="QSplitter" name="splitter2">
          <property name="orientation">
           <enum>Qt::Vertical</enum>
          </property>
          <widget class="QGLView" name="qglview" native="true"/>
          <widget class="QTextEdit" name="console">
           <property name="readOnly">
            <bool>true</bool>
           </property>
          </widget>
         </widget>
        </item>
        <item>
         <widget class="QFrame" name="animate_panel">
          <property name="enabled">
           <bool>true</bool>
          </property>
          <property name="frameShape">
           <enum>QFrame::NoFrame</enum>
          </property>
          <property name="frameShadow">
           <enum>QFrame::Raised</enum>
          </property>
          <property name="lineWidth">
           <number>0</number>
          </property>
<<<<<<< HEAD
          <layout class="QHBoxLayout" name="horizontalLayout">
           <property name="leftMargin">
            <number>0</number>
           </property>
           <property name="topMargin">
            <number>0</number>
           </property>
           <property name="rightMargin">
            <number>0</number>
           </property>
           <property name="bottomMargin">
=======
          <layout class="QHBoxLayout" name="horizontalLayoutAnimate">
           <property name="margin">
>>>>>>> 6867c500
            <number>0</number>
           </property>
           <item>
            <widget class="QLabel" name="label">
             <property name="text">
              <string>Time:</string>
             </property>
            </widget>
           </item>
           <item>
            <widget class="QLineEdit" name="e_tval"/>
           </item>
           <item>
            <widget class="QLabel" name="label_2">
             <property name="text">
              <string>FPS:</string>
             </property>
            </widget>
           </item>
           <item>
            <widget class="QLineEdit" name="e_fps"/>
           </item>
           <item>
            <widget class="QLabel" name="label_3">
             <property name="text">
              <string>Steps:</string>
             </property>
            </widget>
           </item>
           <item>
            <widget class="QLineEdit" name="e_fsteps"/>
           </item>
           <item>
            <widget class="QCheckBox" name="e_dump">
             <property name="text">
              <string>Dump Pictures</string>
             </property>
            </widget>
           </item>
          </layout>
         </widget>
        </item>
       </layout>
      </widget>
     </widget>
    </item>
   </layout>
  </widget>
  <widget class="QMenuBar" name="menubar">
   <property name="geometry">
    <rect>
     <x>0</x>
     <y>0</y>
     <width>846</width>
     <height>22</height>
    </rect>
   </property>
   <widget class="QMenu" name="menu_File">
    <property name="title">
     <string>&amp;File</string>
    </property>
    <widget class="QMenu" name="menuOpenRecent">
     <property name="title">
      <string>Open Recent</string>
     </property>
    </widget>
    <widget class="QMenu" name="menuExamples">
     <property name="title">
      <string>Examples</string>
     </property>
    </widget>
    <widget class="QMenu" name="menuExport">
     <property name="title">
      <string>Export</string>
     </property>
     <addaction name="designActionExportSTL"/>
     <addaction name="designActionExportOFF"/>
     <addaction name="designActionExportDXF"/>
     <addaction name="designActionExportCSG"/>
     <addaction name="separator"/>
     <addaction name="designActionExportImage"/>
    </widget>
    <addaction name="fileActionNew"/>
    <addaction name="fileActionOpen"/>
    <addaction name="menuOpenRecent"/>
    <addaction name="menuExamples"/>
    <addaction name="fileActionReload"/>
    <addaction name="fileActionClose"/>
    <addaction name="separator"/>
    <addaction name="fileActionSave"/>
    <addaction name="fileActionSaveAs"/>
    <addaction name="separator"/>
    <addaction name="menuExport"/>
    <addaction name="separator"/>
    <addaction name="fileShowLibraryFolder"/>
    <addaction name="separator"/>
    <addaction name="fileActionQuit"/>
   </widget>
   <widget class="QMenu" name="menu_Edit">
    <property name="title">
     <string>&amp;Edit</string>
    </property>
    <addaction name="editActionUndo"/>
    <addaction name="editActionRedo"/>
    <addaction name="separator"/>
    <addaction name="editActionCut"/>
    <addaction name="editActionCopy"/>
    <addaction name="editActionPaste"/>
    <addaction name="separator"/>
    <addaction name="editActionIndent"/>
    <addaction name="editActionUnindent"/>
    <addaction name="separator"/>
    <addaction name="editActionComment"/>
    <addaction name="editActionUncomment"/>
    <addaction name="separator"/>
    <addaction name="editActionPasteVPT"/>
    <addaction name="editActionPasteVPR"/>
    <addaction name="separator"/>
    <addaction name="editActionFind"/>
    <addaction name="editActionFindAndReplace"/>
    <addaction name="editActionFindNext"/>
    <addaction name="editActionFindPrevious"/>
    <addaction name="editActionUseSelectionForFind"/>
    <addaction name="separator"/>
    <addaction name="editActionZoomIn"/>
    <addaction name="editActionZoomOut"/>
    <addaction name="editActionPreferences"/>
   </widget>
   <widget class="QMenu" name="menu_Design">
    <property name="title">
     <string>&amp;Design</string>
    </property>
    <addaction name="designActionAutoReload"/>
    <addaction name="designActionReloadAndPreview"/>
    <addaction name="designActionPreview"/>
    <addaction name="designActionRender"/>
    <addaction name="separator"/>
<<<<<<< HEAD
	<addaction name="designCheckValidity"/>
=======
    <addaction name="designCheckValidity"/>
>>>>>>> 6867c500
    <addaction name="designActionDisplayAST"/>
    <addaction name="designActionDisplayCSGTree"/>
    <addaction name="designActionDisplayCSGProducts"/>
    <addaction name="separator"/>
    <addaction name="designActionFlushCaches"/>
   </widget>
   <widget class="QMenu" name="menu_View">
    <property name="title">
     <string>&amp;View</string>
    </property>
    <addaction name="viewActionPreview"/>
    <addaction name="viewActionSurfaces"/>
    <addaction name="viewActionWireframe"/>
    <addaction name="viewActionThrownTogether"/>
    <addaction name="separator"/>
    <addaction name="viewActionShowEdges"/>
    <addaction name="viewActionShowAxes"/>
    <addaction name="viewActionShowCrosshairs"/>
    <addaction name="viewActionAnimate"/>
    <addaction name="separator"/>
    <addaction name="viewActionTop"/>
    <addaction name="viewActionBottom"/>
    <addaction name="viewActionLeft"/>
    <addaction name="viewActionRight"/>
    <addaction name="viewActionFront"/>
    <addaction name="viewActionBack"/>
    <addaction name="viewActionDiagonal"/>
    <addaction name="viewActionCenter"/>
    <addaction name="separator"/>
    <addaction name="viewActionResetView"/>
    <addaction name="separator"/>
    <addaction name="viewActionPerspective"/>
    <addaction name="viewActionOrthogonal"/>
    <addaction name="separator"/>
    <addaction name="editActionHide"/>
    <addaction name="viewActionHide"/>
   </widget>
   <widget class="QMenu" name="menuHelp">
    <property name="title">
     <string>&amp;Help</string>
    </property>
    <addaction name="helpActionAbout"/>
    <addaction name="helpActionHomepage"/>
    <addaction name="helpActionManual"/>
    <addaction name="helpActionLibraryInfo"/>
    <addaction name="appActionUpdateCheck"/>
   </widget>
   <addaction name="menu_File"/>
   <addaction name="menu_Edit"/>
   <addaction name="menu_View"/>
   <addaction name="menu_Design"/>
   <addaction name="menuHelp"/>
  </widget>
  <widget class="QStatusBar" name="statusbar"/>
  <action name="fileActionNew">
   <property name="text">
    <string>&amp;New</string>
   </property>
   <property name="shortcut">
    <string>Ctrl+N</string>
   </property>
  </action>
  <action name="fileActionOpen">
   <property name="text">
    <string>&amp;Open...</string>
   </property>
   <property name="shortcut">
    <string>Ctrl+O</string>
   </property>
  </action>
  <action name="fileActionSave">
   <property name="text">
    <string>&amp;Save</string>
   </property>
   <property name="shortcut">
    <string>Ctrl+S</string>
   </property>
  </action>
  <action name="fileActionSaveAs">
   <property name="text">
    <string>Save &amp;As...</string>
   </property>
   <property name="shortcut">
    <string>Ctrl+Shift+S</string>
   </property>
  </action>
  <action name="fileActionReload">
   <property name="text">
    <string>&amp;Reload</string>
   </property>
   <property name="shortcut">
    <string>Ctrl+R</string>
   </property>
  </action>
  <action name="fileActionQuit">
   <property name="text">
    <string>&amp;Quit</string>
   </property>
   <property name="shortcut">
    <string>Ctrl+Q</string>
   </property>
  </action>
  <action name="editActionUndo">
   <property name="text">
    <string>&amp;Undo</string>
   </property>
   <property name="shortcut">
    <string>Ctrl+Z</string>
   </property>
  </action>
  <action name="editActionRedo">
   <property name="text">
    <string>&amp;Redo</string>
   </property>
   <property name="shortcut">
    <string>Ctrl+Shift+Z</string>
   </property>
  </action>
  <action name="editActionCut">
   <property name="text">
    <string>Cu&amp;t</string>
   </property>
   <property name="shortcut">
    <string>Ctrl+X</string>
   </property>
  </action>
  <action name="editActionCopy">
   <property name="text">
    <string>&amp;Copy</string>
   </property>
   <property name="shortcut">
    <string>Ctrl+C</string>
   </property>
  </action>
  <action name="editActionPaste">
   <property name="text">
    <string>&amp;Paste</string>
   </property>
   <property name="shortcut">
    <string>Ctrl+V</string>
   </property>
  </action>
  <action name="editActionIndent">
   <property name="text">
    <string>&amp;Indent</string>
   </property>
   <property name="shortcut">
    <string>Ctrl+I</string>
   </property>
  </action>
  <action name="editActionUnindent">
   <property name="text">
    <string>U&amp;nindent</string>
   </property>
   <property name="shortcut">
    <string>Ctrl+Shift+I</string>
   </property>
  </action>
  <action name="editActionComment">
   <property name="text">
    <string>C&amp;omment</string>
   </property>
   <property name="shortcut">
    <string>Ctrl+D</string>
   </property>
  </action>
  <action name="editActionUncomment">
   <property name="text">
    <string>Unco&amp;mment</string>
   </property>
   <property name="shortcut">
    <string>Ctrl+Shift+D</string>
   </property>
  </action>
  <action name="editActionPasteVPT">
   <property name="text">
    <string>Paste viewport translation</string>
   </property>
   <property name="shortcut">
    <string>Ctrl+T</string>
   </property>
  </action>
  <action name="editActionPasteVPR">
   <property name="text">
    <string>Paste viewport rotation</string>
   </property>
  </action>
  <action name="editActionZoomIn">
   <property name="text">
    <string>Zoom In</string>
   </property>
   <property name="shortcut">
    <string>Ctrl++</string>
   </property>
  </action>
  <action name="editActionZoomOut">
   <property name="text">
    <string>Zoom Out</string>
   </property>
   <property name="shortcut">
    <string>Ctrl+-</string>
   </property>
  </action>
  <action name="editActionHide">
   <property name="checkable">
    <bool>true</bool>
   </property>
   <property name="text">
    <string>Hide editor</string>
   </property>
  </action>
  <action name="designActionReloadAndPreview">
   <property name="text">
    <string>&amp;Reload and Preview</string>
   </property>
   <property name="shortcut">
    <string>F4</string>
   </property>
  </action>
  <action name="designActionPreview">
   <property name="text">
    <string>&amp;Preview</string>
   </property>
   <property name="shortcut">
    <string>F5</string>
   </property>
  </action>
  <action name="designActionRender">
   <property name="text">
    <string>&amp;Render</string>
   </property>
   <property name="shortcut">
    <string>F6</string>
   </property>
  </action>
  <action name="designCheckValidity">
<<<<<<< HEAD
    <property name="text">
      <string>Check Validity</string>
    </property>
=======
   <property name="text">
    <string>Check Validity</string>
   </property>
>>>>>>> 6867c500
  </action>
  <action name="designActionDisplayAST">
   <property name="text">
    <string>Display &amp;AST...</string>
   </property>
  </action>
  <action name="designActionDisplayCSGTree">
   <property name="text">
    <string>Display CSG &amp;Tree...</string>
   </property>
  </action>
  <action name="designActionDisplayCSGProducts">
   <property name="text">
    <string>Display CSG &amp;Products...</string>
   </property>
  </action>
  <action name="designActionExportSTL">
   <property name="text">
    <string>Export as &amp;STL...</string>
   </property>
  </action>
  <action name="designActionExportOFF">
   <property name="text">
    <string>Export as &amp;OFF...</string>
   </property>
  </action>
  <action name="viewActionPreview">
   <property name="checkable">
    <bool>true</bool>
   </property>
   <property name="text">
    <string>Preview</string>
   </property>
   <property name="shortcut">
    <string>F9</string>
   </property>
  </action>
  <action name="viewActionSurfaces">
   <property name="checkable">
    <bool>true</bool>
   </property>
   <property name="text">
    <string>Surfaces</string>
   </property>
   <property name="shortcut">
    <string>F10</string>
   </property>
  </action>
  <action name="viewActionWireframe">
   <property name="checkable">
    <bool>true</bool>
   </property>
   <property name="text">
    <string>Wireframe</string>
   </property>
   <property name="shortcut">
    <string>F11</string>
   </property>
  </action>
  <action name="viewActionThrownTogether">
   <property name="checkable">
    <bool>true</bool>
   </property>
   <property name="text">
    <string>Thrown Together</string>
   </property>
   <property name="shortcut">
    <string>F12</string>
   </property>
  </action>
  <action name="viewActionShowEdges">
   <property name="checkable">
    <bool>true</bool>
   </property>
   <property name="text">
    <string>Show Edges</string>
   </property>
   <property name="shortcut">
    <string>Ctrl+1</string>
   </property>
  </action>
  <action name="viewActionShowAxes">
   <property name="checkable">
    <bool>true</bool>
   </property>
   <property name="text">
    <string>Show Axes</string>
   </property>
   <property name="shortcut">
    <string>Ctrl+2</string>
   </property>
  </action>
  <action name="viewActionShowCrosshairs">
   <property name="checkable">
    <bool>true</bool>
   </property>
   <property name="text">
    <string>Show Crosshairs</string>
   </property>
   <property name="shortcut">
    <string>Ctrl+3</string>
   </property>
  </action>
  <action name="viewActionAnimate">
   <property name="checkable">
    <bool>true</bool>
   </property>
   <property name="text">
    <string>Animate</string>
   </property>
  </action>
  <action name="viewActionTop">
   <property name="text">
    <string>Top</string>
   </property>
   <property name="shortcut">
    <string>Ctrl+4</string>
   </property>
  </action>
  <action name="viewActionBottom">
   <property name="text">
    <string>Bottom</string>
   </property>
   <property name="shortcut">
    <string>Ctrl+5</string>
   </property>
  </action>
  <action name="viewActionLeft">
   <property name="text">
    <string>Left</string>
   </property>
   <property name="shortcut">
    <string>Ctrl+6</string>
   </property>
  </action>
  <action name="viewActionRight">
   <property name="text">
    <string>Right</string>
   </property>
   <property name="shortcut">
    <string>Ctrl+7</string>
   </property>
  </action>
  <action name="viewActionFront">
   <property name="text">
    <string>Front</string>
   </property>
   <property name="shortcut">
    <string>Ctrl+8</string>
   </property>
  </action>
  <action name="viewActionBack">
   <property name="text">
    <string>Back</string>
   </property>
   <property name="shortcut">
    <string>Ctrl+9</string>
   </property>
  </action>
  <action name="viewActionDiagonal">
   <property name="text">
    <string>Diagonal</string>
   </property>
   <property name="shortcut">
    <string>Ctrl+0</string>
   </property>
  </action>
  <action name="viewActionCenter">
   <property name="text">
    <string>Center</string>
   </property>
   <property name="shortcut">
    <string>Ctrl+P</string>
   </property>
  </action>
  <action name="viewActionPerspective">
   <property name="checkable">
    <bool>true</bool>
   </property>
   <property name="text">
    <string>Perspective</string>
   </property>
  </action>
  <action name="viewActionOrthogonal">
   <property name="checkable">
    <bool>true</bool>
   </property>
   <property name="text">
    <string>Orthogonal</string>
   </property>
  </action>
  <action name="viewActionHide">
   <property name="checkable">
    <bool>true</bool>
   </property>
   <property name="text">
    <string>Hide console</string>
   </property>
  </action>
  <action name="helpActionAbout">
   <property name="enabled">
    <bool>true</bool>
   </property>
   <property name="text">
    <string>About</string>
   </property>
  </action>
  <action name="helpActionManual">
   <property name="text">
    <string>Documentation</string>
   </property>
  </action>
  <action name="fileActionClearRecent">
   <property name="text">
    <string>Clear Recent</string>
   </property>
  </action>
  <action name="designActionExportDXF">
   <property name="text">
    <string>Export as DXF...</string>
   </property>
  </action>
  <action name="fileActionClose">
   <property name="text">
    <string>Close</string>
   </property>
   <property name="shortcut">
    <string>Ctrl+W</string>
   </property>
  </action>
  <action name="editActionPreferences">
   <property name="text">
    <string>Preferences</string>
   </property>
  </action>
  <action name="editActionFind">
   <property name="text">
    <string>Find...</string>
   </property>
   <property name="shortcut">
    <string>Ctrl+F</string>
   </property>
  </action>
  <action name="editActionFindAndReplace">
   <property name="text">
    <string>Find and Replace...</string>
   </property>
   <property name="shortcut">
    <string>Ctrl+Alt+F</string>
   </property>
  </action>
  <action name="editActionFindNext">
   <property name="text">
    <string>Find Next</string>
   </property>
   <property name="shortcut">
    <string>Ctrl+G</string>
   </property>
  </action>
  <action name="editActionFindPrevious">
   <property name="text">
    <string>Find Previous</string>
   </property>
   <property name="shortcut">
    <string>Ctrl+Shift+G</string>
   </property>
  </action>
  <action name="editActionUseSelectionForFind">
   <property name="text">
    <string>Use Selection for Find</string>
   </property>
   <property name="shortcut">
    <string>Ctrl+E</string>
   </property>
  </action>
  <action name="designActionFlushCaches">
   <property name="text">
    <string>Flush Caches</string>
   </property>
  </action>
  <action name="helpActionHomepage">
   <property name="text">
    <string>OpenSCAD Homepage</string>
   </property>
  </action>
  <action name="designActionAutoReload">
   <property name="checkable">
    <bool>true</bool>
   </property>
   <property name="text">
    <string>Automatic Reload and Preview</string>
   </property>
  </action>
  <action name="designActionExportImage">
   <property name="text">
    <string>Export as Image...</string>
   </property>
  </action>
  <action name="designActionExportCSG">
   <property name="text">
    <string>Export as CSG...</string>
   </property>
  </action>
  <action name="helpActionLibraryInfo">
   <property name="text">
    <string>Library info</string>
   </property>
  </action>
  <action name="appActionUpdateCheck">
   <property name="enabled">
    <bool>false</bool>
   </property>
   <property name="text">
    <string>Check for Update..</string>
   </property>
  </action>
  <action name="fileShowLibraryFolder">
   <property name="text">
    <string>Show Library Folder...</string>
   </property>
  </action>
  <action name="viewActionResetView">
   <property name="text">
    <string>Reset View</string>
   </property>
  </action>
 </widget>
 <customwidgets>
  <customwidget>
   <class>QGLView</class>
   <extends>QWidget</extends>
   <header>QGLView.h</header>
   <container>1</container>
  </customwidget>
  <customwidget>
   <class>Editor</class>
   <extends>QWidget</extends>
   <header>editor.h</header>
  </customwidget>
 </customwidgets>
 <resources>
  <include location="../openscad.qrc"/>
 </resources>
 <connections>
  <connection>
   <sender>fileActionClose</sender>
   <signal>triggered()</signal>
   <receiver>MainWindow</receiver>
   <slot>close()</slot>
   <hints>
    <hint type="sourcelabel">
     <x>-1</x>
     <y>-1</y>
    </hint>
    <hint type="destinationlabel">
     <x>340</x>
     <y>323</y>
    </hint>
   </hints>
  </connection>
 </connections>
</ui><|MERGE_RESOLUTION|>--- conflicted
+++ resolved
@@ -15,16 +15,7 @@
   </property>
   <widget class="QWidget" name="centralwidget">
    <layout class="QVBoxLayout" name="verticalLayout_2">
-    <property name="leftMargin">
-     <number>0</number>
-    </property>
-    <property name="topMargin">
-     <number>0</number>
-    </property>
-    <property name="rightMargin">
-     <number>0</number>
-    </property>
-    <property name="bottomMargin">
+    <property name="margin">
      <number>0</number>
     </property>
     <item>
@@ -32,16 +23,6 @@
       <property name="orientation">
        <enum>Qt::Horizontal</enum>
       </property>
-<<<<<<< HEAD
-      <widget class="QWidget" name="editorlayoutwidget">
-       <layout class="QVBoxLayout" name="verticalLayout_2">
-        <property name="spacing">
-         <number>0</number>
-        </property>
-        <property name="topMargin">
-         <number>2</number>
-        </property>
-=======
       <widget class="QWidget" name="editorPane" native="true">
        <property name="enabled">
         <bool>true</bool>
@@ -50,7 +31,6 @@
         <property name="margin">
          <number>0</number>
         </property>
->>>>>>> 6867c500
         <item>
          <widget class="QFrame" name="find_panel">
           <property name="enabled">
@@ -71,39 +51,6 @@
           <property name="lineWidth">
            <number>0</number>
           </property>
-<<<<<<< HEAD
-          <layout class="QGridLayout" name="horizontalLayout">
-           <property name="leftMargin">
-            <number>5</number>
-           </property>
-           <property name="topMargin">
-            <number>0</number>
-           </property>
-           <property name="rightMargin">
-            <number>5</number>
-           </property>
-           <property name="bottomMargin">
-            <number>0</number>
-           </property>
-           <property name="verticalSpacing">
-            <number>0</number>
-           </property>
-           <item row="1" column="3" colspan="2">
-            <widget class="QPushButton" name="replaceButton">
-             <property name="text">
-              <string>Replace</string>
-             </property>
-            </widget>
-           </item>
-           <item row="1" column="5">
-            <widget class="QPushButton" name="replaceAllButton">
-             <property name="text">
-              <string>All</string>
-             </property>
-            </widget>
-           </item>
-           <item row="0" column="2">
-=======
           <layout class="QGridLayout" name="gridLayout">
            <item row="0" column="0">
             <widget class="QComboBox" name="findTypeComboBox">
@@ -120,67 +67,33 @@
             </widget>
            </item>
            <item row="0" column="1">
->>>>>>> 6867c500
             <widget class="QLineEdit" name="findInputField">
              <property name="placeholderText">
               <string>Search string</string>
              </property>
             </widget>
            </item>
-<<<<<<< HEAD
-           <item row="1" column="2">
-            <widget class="QLineEdit" name="replaceInputField">
-             <property name="placeholderText">
-              <string>Replacement string</string>
-             </property>
-            </widget>
-           </item>
-           <item row="0" column="3">
-=======
            <item row="0" column="2">
->>>>>>> 6867c500
             <widget class="QPushButton" name="prevButton">
              <property name="text">
               <string>&lt;</string>
              </property>
             </widget>
            </item>
-<<<<<<< HEAD
-           <item row="0" column="4">
-=======
            <item row="0" column="3">
->>>>>>> 6867c500
             <widget class="QPushButton" name="nextButton">
              <property name="text">
               <string>&gt;</string>
              </property>
             </widget>
            </item>
-<<<<<<< HEAD
-           <item row="0" column="5">
-=======
            <item row="0" column="4">
->>>>>>> 6867c500
             <widget class="QPushButton" name="hideFindButton">
              <property name="text">
               <string>Done</string>
              </property>
             </widget>
            </item>
-<<<<<<< HEAD
-           <item row="0" column="1">
-            <widget class="QComboBox" name="findTypeComboBox">
-             <item>
-              <property name="text">
-               <string>Find</string>
-              </property>
-             </item>
-             <item>
-              <property name="text">
-               <string>Replace</string>
-              </property>
-             </item>
-=======
            <item row="1" column="1">
             <widget class="QLineEdit" name="replaceInputField">
              <property name="placeholderText">
@@ -200,7 +113,6 @@
              <property name="text">
               <string>All</string>
              </property>
->>>>>>> 6867c500
             </widget>
            </item>
           </layout>
@@ -247,22 +159,8 @@
           <property name="lineWidth">
            <number>0</number>
           </property>
-<<<<<<< HEAD
-          <layout class="QHBoxLayout" name="horizontalLayout">
-           <property name="leftMargin">
-            <number>0</number>
-           </property>
-           <property name="topMargin">
-            <number>0</number>
-           </property>
-           <property name="rightMargin">
-            <number>0</number>
-           </property>
-           <property name="bottomMargin">
-=======
           <layout class="QHBoxLayout" name="horizontalLayoutAnimate">
            <property name="margin">
->>>>>>> 6867c500
             <number>0</number>
            </property>
            <item>
@@ -400,11 +298,7 @@
     <addaction name="designActionPreview"/>
     <addaction name="designActionRender"/>
     <addaction name="separator"/>
-<<<<<<< HEAD
-	<addaction name="designCheckValidity"/>
-=======
     <addaction name="designCheckValidity"/>
->>>>>>> 6867c500
     <addaction name="designActionDisplayAST"/>
     <addaction name="designActionDisplayCSGTree"/>
     <addaction name="designActionDisplayCSGProducts"/>
@@ -641,15 +535,9 @@
    </property>
   </action>
   <action name="designCheckValidity">
-<<<<<<< HEAD
-    <property name="text">
-      <string>Check Validity</string>
-    </property>
-=======
    <property name="text">
     <string>Check Validity</string>
    </property>
->>>>>>> 6867c500
   </action>
   <action name="designActionDisplayAST">
    <property name="text">
