<?xml version="1.0" encoding="UTF-8"?>
<ui version="4.0">
 <class>MainWindow</class>
 <widget class="QMainWindow" name="MainWindow">
  <property name="geometry">
   <rect>
    <x>0</x>
    <y>0</y>
    <width>1397</width>
    <height>586</height>
   </rect>
  </property>
  <widget class="QWidget" name="centralwidget">
   <layout class="QVBoxLayout" name="verticalLayout_2">
    <property name="spacing">
     <number>0</number>
    </property>
    <property name="margin">
     <number>0</number>
    </property>
    <item>
     <widget class="QWidget" name="mainWidget" native="true">
      <property name="sizePolicy">
       <sizepolicy hsizetype="Expanding" vsizetype="Expanding">
        <horstretch>0</horstretch>
        <verstretch>0</verstretch>
       </sizepolicy>
      </property>
      <layout class="QVBoxLayout" name="verticalLayout_3">
       <property name="spacing">
        <number>0</number>
       </property>
       <property name="margin">
        <number>0</number>
       </property>
       <item>
        <widget class="QGLView" name="qglview" native="true">
         <property name="sizePolicy">
          <sizepolicy hsizetype="Expanding" vsizetype="Expanding">
           <horstretch>0</horstretch>
           <verstretch>0</verstretch>
          </sizepolicy>
         </property>
         <property name="minimumSize">
          <size>
           <width>200</width>
           <height>100</height>
          </size>
         </property>
        </widget>
       </item>
       <item>
        <widget class="QFrame" name="animate_panel">
         <property name="enabled">
          <bool>true</bool>
         </property>
         <property name="frameShape">
          <enum>QFrame::NoFrame</enum>
         </property>
         <property name="frameShadow">
          <enum>QFrame::Raised</enum>
         </property>
         <property name="lineWidth">
          <number>0</number>
         </property>
         <layout class="QHBoxLayout" name="horizontalLayoutAnimate">
          <property name="margin">
           <number>0</number>
          </property>
          <item>
           <widget class="QLabel" name="label">
            <property name="text">
             <string>Time:</string>
            </property>
           </widget>
          </item>
          <item>
           <widget class="QLineEdit" name="e_tval"/>
          </item>
          <item>
           <widget class="QLabel" name="label_2">
            <property name="text">
             <string>FPS:</string>
            </property>
           </widget>
          </item>
          <item>
           <widget class="QLineEdit" name="e_fps"/>
          </item>
          <item>
           <widget class="QLabel" name="label_3">
            <property name="text">
             <string>Steps:</string>
            </property>
           </widget>
          </item>
          <item>
           <widget class="QLineEdit" name="e_fsteps"/>
          </item>
          <item>
           <widget class="QCheckBox" name="e_dump">
            <property name="text">
             <string>Dump Pictures</string>
            </property>
           </widget>
          </item>
         </layout>
        </widget>
       </item>
       <item>
        <widget class="QToolBar" name="viewerToolBar">
         <addaction name="designActionPreview"/>
         <addaction name="designActionRender"/>
         <addaction name="separator"/>
         <addaction name="viewActionViewAll"/>
         <addaction name="viewActionZoomIn"/>
         <addaction name="viewActionZoomOut"/>
         <addaction name="separator"/>
         <addaction name="viewActionRight"/>
         <addaction name="viewActionTop"/>
         <addaction name="viewActionBottom"/>
         <addaction name="viewActionLeft"/>
         <addaction name="viewActionFront"/>
         <addaction name="viewActionBack"/>
         <addaction name="separator"/>
         <addaction name="viewActionPerspective"/>
         <addaction name="viewActionOrthogonal"/>
         <addaction name="viewActionShowAxes"/>
         <addaction name="viewActionShowEdges"/>
        </widget>
       </item>
      </layout>
      <zorder>animate_panel</zorder>
      <zorder>qglview</zorder>
      <zorder>viewerToolBar</zorder>
     </widget>
    </item>
   </layout>
  </widget>
  <widget class="QMenuBar" name="menubar">
   <property name="geometry">
    <rect>
     <x>0</x>
     <y>0</y>
<<<<<<< HEAD
     <width>936</width>
     <height>34</height>
=======
     <width>1397</width>
     <height>22</height>
>>>>>>> 253b57f7
    </rect>
   </property>
   <widget class="QMenu" name="menu_File">
    <property name="title">
     <string>&amp;File</string>
    </property>
    <widget class="QMenu" name="menuOpenRecent">
     <property name="title">
      <string>Open Recent</string>
     </property>
    </widget>
    <widget class="QMenu" name="menuExamples">
     <property name="title">
      <string>Examples</string>
     </property>
    </widget>
    <widget class="QMenu" name="menuExport">
     <property name="title">
      <string>Export</string>
     </property>
     <addaction name="designActionExportSTL"/>
     <addaction name="designActionExportOFF"/>
     <addaction name="designActionExportAMF"/>
     <addaction name="designActionExportDXF"/>
     <addaction name="designActionExportSVG"/>
     <addaction name="designActionExportCSG"/>
     <addaction name="separator"/>
     <addaction name="designActionExportImage"/>
    </widget>
    <addaction name="fileActionNew"/>
    <addaction name="fileActionOpen"/>
    <addaction name="menuOpenRecent"/>
    <addaction name="menuExamples"/>
    <addaction name="fileActionReload"/>
    <addaction name="fileActionClose"/>
    <addaction name="separator"/>
    <addaction name="fileActionSave"/>
    <addaction name="fileActionSaveAs"/>
    <addaction name="separator"/>
    <addaction name="menuExport"/>
    <addaction name="separator"/>
    <addaction name="fileShowLibraryFolder"/>
    <addaction name="separator"/>
    <addaction name="fileActionQuit"/>
   </widget>
   <widget class="QMenu" name="menu_Edit">
    <property name="title">
     <string>&amp;Edit</string>
    </property>
    <addaction name="editActionUndo"/>
    <addaction name="editActionRedo"/>
    <addaction name="separator"/>
    <addaction name="editActionCut"/>
    <addaction name="editActionCopy"/>
    <addaction name="editActionPaste"/>
    <addaction name="separator"/>
    <addaction name="editActionIndent"/>
    <addaction name="editActionUnindent"/>
    <addaction name="editActionComment"/>
    <addaction name="editActionUncomment"/>
    <addaction name="editActionConvertTabsToSpaces"/>
    <addaction name="separator"/>
    <addaction name="editActionPasteVPT"/>
    <addaction name="editActionPasteVPR"/>
    <addaction name="separator"/>
    <addaction name="editActionFind"/>
    <addaction name="editActionFindAndReplace"/>
    <addaction name="editActionFindNext"/>
    <addaction name="editActionFindPrevious"/>
    <addaction name="editActionUseSelectionForFind"/>
    <addaction name="separator"/>
    <addaction name="editActionZoomIn"/>
    <addaction name="editActionZoomOut"/>
    <addaction name="editActionPreferences"/>
   </widget>
   <widget class="QMenu" name="menu_Design">
    <property name="title">
     <string>&amp;Design</string>
    </property>
    <addaction name="designActionAutoReload"/>
    <addaction name="designActionReloadAndPreview"/>
    <addaction name="designActionPreview"/>
    <addaction name="designActionRender"/>
    <addaction name="separator"/>
    <addaction name="designCheckValidity"/>
    <addaction name="designActionDisplayAST"/>
    <addaction name="designActionDisplayCSGTree"/>
    <addaction name="designActionDisplayCSGProducts"/>
    <addaction name="separator"/>
    <addaction name="designActionFlushCaches"/>
   </widget>
   <widget class="QMenu" name="menu_View">
    <property name="title">
     <string>&amp;View</string>
    </property>
    <addaction name="viewActionPreview"/>
    <addaction name="viewActionSurfaces"/>
    <addaction name="viewActionWireframe"/>
    <addaction name="viewActionThrownTogether"/>
    <addaction name="separator"/>
    <addaction name="viewActionShowEdges"/>
    <addaction name="viewActionShowAxes"/>
    <addaction name="viewActionShowCrosshairs"/>
    <addaction name="viewActionAnimate"/>
    <addaction name="separator"/>
    <addaction name="viewActionTop"/>
    <addaction name="viewActionBottom"/>
    <addaction name="viewActionLeft"/>
    <addaction name="viewActionRight"/>
    <addaction name="viewActionFront"/>
    <addaction name="viewActionBack"/>
    <addaction name="viewActionDiagonal"/>
    <addaction name="viewActionCenter"/>
    <addaction name="viewActionViewAll"/>
    <addaction name="separator"/>
    <addaction name="viewActionZoomIn"/>
    <addaction name="viewActionZoomOut"/>
    <addaction name="separator"/>
    <addaction name="viewActionResetView"/>
    <addaction name="separator"/>
    <addaction name="viewActionPerspective"/>
    <addaction name="viewActionOrthogonal"/>
    <addaction name="separator"/>
    <addaction name="viewActionHideToolBars"/>
    <addaction name="viewActionHideEditor"/>
    <addaction name="viewActionHideConsole"/>
   </widget>
   <widget class="QMenu" name="menuHelp">
    <property name="title">
     <string>&amp;Help</string>
    </property>
    <addaction name="helpActionAbout"/>
    <addaction name="helpActionHomepage"/>
    <addaction name="helpActionManual"/>
    <addaction name="helpActionLibraryInfo"/>
    <addaction name="helpActionFontInfo"/>
    <addaction name="appActionUpdateCheck"/>
   </widget>
   <addaction name="menu_File"/>
   <addaction name="menu_Edit"/>
   <addaction name="menu_Design"/>
   <addaction name="menu_View"/>
   <addaction name="menuHelp"/>
  </widget>
  <widget class="QStatusBar" name="statusbar"/>
  <widget class="QDockWidget" name="editorDock">
   <attribute name="dockWidgetArea">
    <number>1</number>
   </attribute>
   <widget class="QWidget" name="editorDockContents">
    <layout class="QVBoxLayout" name="verticalLayout">
     <property name="spacing">
      <number>0</number>
     </property>
     <property name="margin">
      <number>0</number>
     </property>
     <item>
      <widget class="QToolBar" name="editortoolbar">
       <addaction name="fileActionNew"/>
       <addaction name="fileActionOpen"/>
       <addaction name="fileActionSave"/>
       <addaction name="separator"/>
       <addaction name="designActionPreview"/>
       <addaction name="designActionRender"/>
       <addaction name="separator"/>
       <addaction name="designActionExportSTL"/>
      </widget>
     </item>
     <item>
      <widget class="QFrame" name="find_panel">
       <property name="enabled">
        <bool>true</bool>
       </property>
       <property name="sizePolicy">
        <sizepolicy hsizetype="Preferred" vsizetype="Minimum">
         <horstretch>0</horstretch>
         <verstretch>0</verstretch>
        </sizepolicy>
       </property>
       <property name="frameShape">
        <enum>QFrame::NoFrame</enum>
       </property>
       <property name="frameShadow">
        <enum>QFrame::Raised</enum>
       </property>
       <property name="lineWidth">
        <number>0</number>
       </property>
       <layout class="QGridLayout" name="gridLayout">
        <property name="topMargin">
         <number>0</number>
        </property>
        <property name="bottomMargin">
         <number>0</number>
        </property>
        <property name="verticalSpacing">
         <number>0</number>
        </property>
        <item row="0" column="0">
         <widget class="QComboBox" name="findTypeComboBox">
          <item>
           <property name="text">
            <string>Find</string>
           </property>
          </item>
          <item>
           <property name="text">
            <string>Replace</string>
           </property>
          </item>
         </widget>
        </item>
        <item row="0" column="1">
         <widget class="QLineEdit" name="findInputField">
          <property name="placeholderText">
           <string>Search string</string>
          </property>
         </widget>
        </item>
        <item row="0" column="2">
         <widget class="QPushButton" name="prevButton">
          <property name="text">
           <string>&lt;</string>
          </property>
         </widget>
        </item>
        <item row="0" column="3">
         <widget class="QPushButton" name="nextButton">
          <property name="text">
           <string>&gt;</string>
          </property>
         </widget>
        </item>
        <item row="0" column="4">
         <widget class="QPushButton" name="hideFindButton">
          <property name="text">
           <string>Done</string>
          </property>
         </widget>
        </item>
        <item row="1" column="1">
         <widget class="QLineEdit" name="replaceInputField">
          <property name="placeholderText">
           <string>Replacement string</string>
          </property>
         </widget>
        </item>
        <item row="1" column="2" colspan="2">
         <widget class="QPushButton" name="replaceButton">
          <property name="text">
           <string>Replace</string>
          </property>
         </widget>
        </item>
        <item row="1" column="4">
         <widget class="QPushButton" name="replaceAllButton">
          <property name="text">
           <string>All</string>
          </property>
         </widget>
        </item>
       </layout>
      </widget>
     </item>
    </layout>
   </widget>
  </widget>
  <widget class="QDockWidget" name="consoleDock">
   <attribute name="dockWidgetArea">
    <number>8</number>
   </attribute>
   <widget class="QWidget" name="consoleDockContents">
    <layout class="QVBoxLayout" name="verticalLayout_5">
     <property name="margin">
      <number>0</number>
     </property>
     <item>
      <widget class="QTextEdit" name="console">
       <property name="focusPolicy">
        <enum>Qt::ClickFocus</enum>
       </property>
       <property name="readOnly">
        <bool>true</bool>
       </property>
      </widget>
     </item>
    </layout>
   </widget>
  </widget>
  <action name="fileActionNew">
   <property name="icon">
    <iconset resource="../openscad.qrc">
     <normaloff>:/images/blackNew.png</normaloff>:/images/blackNew.png</iconset>
   </property>
   <property name="text">
    <string>&amp;New</string>
   </property>
   <property name="shortcut">
    <string>Ctrl+N</string>
   </property>
  </action>
  <action name="fileActionOpen">
   <property name="icon">
    <iconset resource="../openscad.qrc">
     <normaloff>:/images/Open-32.png</normaloff>:/images/Open-32.png</iconset>
   </property>
   <property name="text">
    <string>&amp;Open...</string>
   </property>
   <property name="shortcut">
    <string>Ctrl+O</string>
   </property>
  </action>
  <action name="fileActionSave">
   <property name="icon">
    <iconset resource="../openscad.qrc">
     <normaloff>:/images/Save-32.png</normaloff>:/images/Save-32.png</iconset>
   </property>
   <property name="text">
    <string>&amp;Save</string>
   </property>
   <property name="shortcut">
    <string>Ctrl+S</string>
   </property>
  </action>
  <action name="fileActionSaveAs">
   <property name="text">
    <string>Save &amp;As...</string>
   </property>
   <property name="shortcut">
    <string>Ctrl+Shift+S</string>
   </property>
  </action>
  <action name="fileActionReload">
   <property name="text">
    <string>&amp;Reload</string>
   </property>
   <property name="shortcut">
    <string>Ctrl+R</string>
   </property>
  </action>
  <action name="fileActionQuit">
   <property name="text">
    <string>&amp;Quit</string>
   </property>
   <property name="shortcut">
    <string>Ctrl+Q</string>
   </property>
  </action>
  <action name="editActionUndo">
   <property name="text">
    <string>&amp;Undo</string>
   </property>
   <property name="shortcut">
    <string>Ctrl+Z</string>
   </property>
   <property name="shortcutContext">
    <enum>Qt::WidgetWithChildrenShortcut</enum>
   </property>
  </action>
  <action name="editActionRedo">
   <property name="text">
    <string>&amp;Redo</string>
   </property>
   <property name="shortcut">
    <string>Ctrl+Shift+Z</string>
   </property>
   <property name="shortcutContext">
    <enum>Qt::WidgetWithChildrenShortcut</enum>
   </property>
  </action>
  <action name="editActionCut">
   <property name="text">
    <string>Cu&amp;t</string>
   </property>
   <property name="shortcut">
    <string>Ctrl+X</string>
   </property>
   <property name="shortcutContext">
    <enum>Qt::WidgetWithChildrenShortcut</enum>
   </property>
  </action>
  <action name="editActionCopy">
   <property name="text">
    <string>&amp;Copy</string>
   </property>
   <property name="shortcut">
    <string>Ctrl+C</string>
   </property>
   <property name="shortcutContext">
    <enum>Qt::WidgetWithChildrenShortcut</enum>
   </property>
  </action>
  <action name="editActionPaste">
   <property name="text">
    <string>&amp;Paste</string>
   </property>
   <property name="shortcut">
    <string>Ctrl+V</string>
   </property>
   <property name="shortcutContext">
    <enum>Qt::WidgetWithChildrenShortcut</enum>
   </property>
  </action>
  <action name="editActionIndent">
   <property name="text">
    <string>&amp;Indent</string>
   </property>
   <property name="shortcut">
    <string>Ctrl+I</string>
   </property>
  </action>
  <action name="editActionUnindent">
   <property name="text">
    <string>U&amp;nindent</string>
   </property>
   <property name="shortcut">
    <string>Ctrl+Shift+I</string>
   </property>
  </action>
  <action name="editActionComment">
   <property name="text">
    <string>C&amp;omment</string>
   </property>
   <property name="shortcut">
    <string>Ctrl+D</string>
   </property>
  </action>
  <action name="editActionUncomment">
   <property name="text">
    <string>Unco&amp;mment</string>
   </property>
   <property name="shortcut">
    <string>Ctrl+Shift+D</string>
   </property>
  </action>
  <action name="editActionPasteVPT">
   <property name="text">
    <string>Paste viewport translation</string>
   </property>
   <property name="shortcut">
    <string>Ctrl+T</string>
   </property>
  </action>
  <action name="editActionPasteVPR">
   <property name="text">
    <string>Paste viewport rotation</string>
   </property>
  </action>
  <action name="editActionZoomIn">
   <property name="text">
    <string>Zoom In</string>
   </property>
   <property name="shortcut">
    <string>Ctrl++</string>
   </property>
  </action>
  <action name="editActionZoomOut">
   <property name="text">
    <string>Zoom Out</string>
   </property>
   <property name="shortcut">
    <string>Ctrl+-</string>
   </property>
  </action>
  <action name="viewActionHideEditor">
   <property name="checkable">
    <bool>true</bool>
   </property>
   <property name="text">
    <string>Hide editor</string>
   </property>
  </action>
  <action name="designActionReloadAndPreview">
   <property name="text">
    <string>&amp;Reload and Preview</string>
   </property>
   <property name="shortcut">
    <string>F4</string>
   </property>
  </action>
  <action name="designActionPreview">
   <property name="icon">
    <iconset resource="../openscad.qrc">
     <normaloff>:/images/Preview-32.png</normaloff>:/images/Preview-32.png</iconset>
   </property>
   <property name="text">
    <string>&amp;Preview</string>
   </property>
   <property name="shortcut">
    <string>F5</string>
   </property>
  </action>
  <action name="designActionRender">
   <property name="icon">
    <iconset resource="../openscad.qrc">
     <normaloff>:/images/blackRender.png</normaloff>:/images/blackRender.png</iconset>
   </property>
   <property name="text">
    <string>&amp;Render</string>
   </property>
   <property name="shortcut">
    <string>F6</string>
   </property>
  </action>
  <action name="designCheckValidity">
   <property name="text">
    <string>Check Validity</string>
   </property>
  </action>
  <action name="designActionDisplayAST">
   <property name="text">
    <string>Display &amp;AST...</string>
   </property>
  </action>
  <action name="designActionDisplayCSGTree">
   <property name="text">
    <string>Display CSG &amp;Tree...</string>
   </property>
  </action>
  <action name="designActionDisplayCSGProducts">
   <property name="text">
    <string>Display CSG &amp;Products...</string>
   </property>
  </action>
  <action name="designActionExportSTL">
   <property name="icon">
    <iconset resource="../openscad.qrc">
     <normaloff>:/images/export.png</normaloff>:/images/export.png</iconset>
   </property>
   <property name="text">
    <string>Export as &amp;STL...</string>
   </property>
  </action>
  <action name="designActionExportOFF">
   <property name="text">
    <string>Export as &amp;OFF...</string>
   </property>
  </action>
  <action name="viewActionPreview">
   <property name="checkable">
    <bool>true</bool>
   </property>
   <property name="text">
    <string>Preview</string>
   </property>
   <property name="shortcut">
    <string>F9</string>
   </property>
  </action>
  <action name="viewActionSurfaces">
   <property name="checkable">
    <bool>true</bool>
   </property>
   <property name="text">
    <string>Surfaces</string>
   </property>
   <property name="shortcut">
    <string>F10</string>
   </property>
  </action>
  <action name="viewActionWireframe">
   <property name="checkable">
    <bool>true</bool>
   </property>
   <property name="text">
    <string>Wireframe</string>
   </property>
   <property name="shortcut">
    <string>F11</string>
   </property>
  </action>
  <action name="viewActionThrownTogether">
   <property name="checkable">
    <bool>true</bool>
   </property>
   <property name="text">
    <string>Thrown Together</string>
   </property>
   <property name="shortcut">
    <string>F12</string>
   </property>
  </action>
  <action name="viewActionShowEdges">
   <property name="checkable">
    <bool>true</bool>
   </property>
   <property name="icon">
    <iconset resource="../openscad.qrc">
     <normaloff>:/images/Rotation-32.png</normaloff>:/images/Rotation-32.png</iconset>
   </property>
   <property name="text">
    <string>Show Edges</string>
   </property>
   <property name="shortcut">
    <string>Ctrl+1</string>
   </property>
  </action>
  <action name="viewActionShowAxes">
   <property name="checkable">
    <bool>true</bool>
   </property>
   <property name="icon">
    <iconset resource="../openscad.qrc">
     <normaloff>:/images/blackaxes.png</normaloff>:/images/blackaxes.png</iconset>
   </property>
   <property name="text">
    <string>Show Axes</string>
   </property>
   <property name="shortcut">
    <string>Ctrl+2</string>
   </property>
  </action>
  <action name="viewActionShowCrosshairs">
   <property name="checkable">
    <bool>true</bool>
   </property>
   <property name="icon">
    <iconset resource="../openscad.qrc">
     <normaloff>:/images/cross.png</normaloff>:/images/cross.png</iconset>
   </property>
   <property name="text">
    <string>Show Crosshairs</string>
   </property>
   <property name="shortcut">
    <string>Ctrl+3</string>
   </property>
  </action>
  <action name="viewActionAnimate">
   <property name="checkable">
    <bool>true</bool>
   </property>
   <property name="text">
    <string>Animate</string>
   </property>
  </action>
  <action name="viewActionTop">
   <property name="icon">
    <iconset resource="../openscad.qrc">
     <normaloff>:/images/blackUp.png</normaloff>:/images/blackUp.png</iconset>
   </property>
   <property name="text">
    <string>Top</string>
   </property>
   <property name="shortcut">
    <string>Ctrl+4</string>
   </property>
  </action>
  <action name="viewActionBottom">
   <property name="icon">
    <iconset resource="../openscad.qrc">
     <normaloff>:/images/blackbottom.png</normaloff>:/images/blackbottom.png</iconset>
   </property>
   <property name="text">
    <string>Bottom</string>
   </property>
   <property name="shortcut">
    <string>Ctrl+5</string>
   </property>
  </action>
  <action name="viewActionLeft">
   <property name="icon">
    <iconset resource="../openscad.qrc">
     <normaloff>:/images/blackleft (copy).png</normaloff>:/images/blackleft (copy).png</iconset>
   </property>
   <property name="text">
    <string>Left</string>
   </property>
   <property name="shortcut">
    <string>Ctrl+6</string>
   </property>
  </action>
  <action name="viewActionRight">
   <property name="icon">
    <iconset resource="../openscad.qrc">
     <normaloff>:/images/rightright.png</normaloff>:/images/rightright.png</iconset>
   </property>
   <property name="text">
    <string>Right</string>
   </property>
   <property name="shortcut">
    <string>Ctrl+7</string>
   </property>
  </action>
  <action name="viewActionFront">
   <property name="icon">
    <iconset resource="../openscad.qrc">
     <normaloff>:/images/blackfront.png</normaloff>:/images/blackfront.png</iconset>
   </property>
   <property name="text">
    <string>Front</string>
   </property>
   <property name="shortcut">
    <string>Ctrl+8</string>
   </property>
  </action>
  <action name="viewActionBack">
   <property name="icon">
    <iconset resource="../openscad.qrc">
     <normaloff>:/images/blackback.png</normaloff>:/images/blackback.png</iconset>
   </property>
   <property name="text">
    <string>Back</string>
   </property>
   <property name="shortcut">
    <string>Ctrl+9</string>
   </property>
  </action>
  <action name="viewActionDiagonal">
   <property name="text">
    <string>Diagonal</string>
   </property>
   <property name="shortcut">
    <string>Ctrl+0</string>
   </property>
  </action>
  <action name="viewActionCenter">
   <property name="text">
    <string>Center</string>
   </property>
  </action>
  <action name="viewActionPerspective">
   <property name="checkable">
    <bool>true</bool>
   </property>
   <property name="icon">
    <iconset resource="../openscad.qrc">
     <normaloff>:/images/perspective1.png</normaloff>:/images/perspective1.png</iconset>
   </property>
   <property name="text">
    <string>Perspective</string>
   </property>
  </action>
  <action name="viewActionOrthogonal">
   <property name="checkable">
    <bool>true</bool>
   </property>
   <property name="icon">
    <iconset resource="../openscad.qrc">
     <normaloff>:/images/orthogonal.png</normaloff>:/images/orthogonal.png</iconset>
   </property>
   <property name="text">
    <string>Orthogonal</string>
   </property>
  </action>
  <action name="viewActionHideConsole">
   <property name="checkable">
    <bool>true</bool>
   </property>
   <property name="text">
    <string>Hide console</string>
   </property>
  </action>
  <action name="helpActionAbout">
   <property name="enabled">
    <bool>true</bool>
   </property>
   <property name="text">
    <string>About</string>
   </property>
  </action>
  <action name="helpActionManual">
   <property name="text">
    <string>Documentation</string>
   </property>
  </action>
  <action name="fileActionClearRecent">
   <property name="text">
    <string>Clear Recent</string>
   </property>
  </action>
  <action name="designActionExportDXF">
   <property name="text">
    <string>Export as DXF...</string>
   </property>
  </action>
  <action name="fileActionClose">
   <property name="text">
    <string>Close</string>
   </property>
   <property name="shortcut">
    <string>Ctrl+W</string>
   </property>
  </action>
  <action name="editActionPreferences">
   <property name="text">
    <string>Preferences</string>
   </property>
  </action>
  <action name="editActionFind">
   <property name="text">
    <string>Find...</string>
   </property>
   <property name="shortcut">
    <string>Ctrl+F</string>
   </property>
  </action>
  <action name="editActionFindAndReplace">
   <property name="text">
    <string>Find and Replace...</string>
   </property>
   <property name="shortcut">
    <string>Ctrl+Alt+F</string>
   </property>
  </action>
  <action name="editActionFindNext">
   <property name="text">
    <string>Find Next</string>
   </property>
   <property name="shortcut">
    <string>Ctrl+G</string>
   </property>
  </action>
  <action name="editActionFindPrevious">
   <property name="text">
    <string>Find Previous</string>
   </property>
   <property name="shortcut">
    <string>Ctrl+Shift+G</string>
   </property>
  </action>
  <action name="editActionUseSelectionForFind">
   <property name="text">
    <string>Use Selection for Find</string>
   </property>
   <property name="shortcut">
    <string>Ctrl+E</string>
   </property>
  </action>
  <action name="designActionFlushCaches">
   <property name="text">
    <string>Flush Caches</string>
   </property>
  </action>
  <action name="helpActionHomepage">
   <property name="text">
    <string>OpenSCAD Homepage</string>
   </property>
  </action>
  <action name="designActionAutoReload">
   <property name="checkable">
    <bool>true</bool>
   </property>
   <property name="text">
    <string>Automatic Reload and Preview</string>
   </property>
  </action>
  <action name="designActionExportImage">
   <property name="text">
    <string>Export as Image...</string>
   </property>
  </action>
  <action name="designActionExportCSG">
   <property name="text">
    <string>Export as CSG...</string>
   </property>
  </action>
  <action name="helpActionLibraryInfo">
   <property name="text">
    <string>Library info</string>
   </property>
  </action>
  <action name="appActionUpdateCheck">
   <property name="enabled">
    <bool>false</bool>
   </property>
   <property name="text">
    <string>Check for Update..</string>
   </property>
  </action>
  <action name="fileShowLibraryFolder">
   <property name="text">
    <string>Show Library Folder...</string>
   </property>
  </action>
  <action name="viewActionResetView">
   <property name="text">
    <string>Reset View</string>
   </property>
  </action>
  <action name="helpActionFontInfo">
   <property name="text">
    <string>Font List</string>
   </property>
  </action>
  <action name="designActionExportSVG">
   <property name="text">
    <string>Export as SVG...</string>
   </property>
  </action>
  <action name="designActionExportAMF">
   <property name="text">
    <string>Export as AMF...</string>
   </property>
  </action>
  <action name="viewActionZoomIn">
   <property name="icon">
    <iconset resource="../openscad.qrc">
     <normaloff>:/images/zoomin.png</normaloff>:/images/zoomin.png</iconset>
   </property>
   <property name="text">
    <string>Zoom In</string>
   </property>
   <property name="shortcut">
    <string>Ctrl+]</string>
   </property>
  </action>
  <action name="viewActionZoomOut">
   <property name="icon">
    <iconset resource="../openscad.qrc">
     <normaloff>:/images/zoomout.png</normaloff>:/images/zoomout.png</iconset>
   </property>
   <property name="text">
    <string>Zoom Out</string>
   </property>
   <property name="shortcut">
    <string>Ctrl+[</string>
   </property>
  </action>
  <action name="viewActionViewAll">
   <property name="icon">
    <iconset resource="../openscad.qrc">
     <normaloff>:/images/zoom-all.png</normaloff>:/images/zoom-all.png</iconset>
   </property>
   <property name="text">
    <string>View All</string>
   </property>
  </action>
<<<<<<< HEAD
  <action name="editActionConvertTabsToSpaces">
   <property name="text">
    <string>Convert Tabs to Spaces</string>
=======
  <action name="viewActionHideToolBars">
   <property name="checkable">
    <bool>true</bool>
   </property>
   <property name="text">
    <string>Hide toolbars</string>
>>>>>>> 253b57f7
   </property>
  </action>
 </widget>
 <customwidgets>
  <customwidget>
   <class>QGLView</class>
   <extends>QWidget</extends>
   <header>QGLView.h</header>
   <container>1</container>
  </customwidget>
 </customwidgets>
 <resources>
  <include location="../openscad.qrc"/>
 </resources>
 <connections>
  <connection>
   <sender>fileActionClose</sender>
   <signal>triggered()</signal>
   <receiver>MainWindow</receiver>
   <slot>close()</slot>
   <hints>
    <hint type="sourcelabel">
     <x>-1</x>
     <y>-1</y>
    </hint>
    <hint type="destinationlabel">
     <x>340</x>
     <y>323</y>
    </hint>
   </hints>
  </connection>
 </connections>
</ui><|MERGE_RESOLUTION|>--- conflicted
+++ resolved
@@ -142,13 +142,6 @@
     <rect>
      <x>0</x>
      <y>0</y>
-<<<<<<< HEAD
-     <width>936</width>
-     <height>34</height>
-=======
-     <width>1397</width>
-     <height>22</height>
->>>>>>> 253b57f7
     </rect>
    </property>
    <widget class="QMenu" name="menu_File">
@@ -1078,18 +1071,17 @@
     <string>View All</string>
    </property>
   </action>
-<<<<<<< HEAD
   <action name="editActionConvertTabsToSpaces">
    <property name="text">
     <string>Convert Tabs to Spaces</string>
-=======
+   </property>
+  </action>
   <action name="viewActionHideToolBars">
    <property name="checkable">
     <bool>true</bool>
    </property>
    <property name="text">
     <string>Hide toolbars</string>
->>>>>>> 253b57f7
    </property>
   </action>
  </widget>
