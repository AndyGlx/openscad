--- conflicted
+++ resolved
@@ -131,13 +131,8 @@
 			if (val_a.toVectorPtr()->size() > 3) {
 				ok &= false;
 			}
-<<<<<<< HEAD
-			
+
 			bool v_supplied = (val_v.isDefined());
-=======
-
-			bool v_supplied = (val_v != ValuePtr::undefined);
->>>>>>> dd7b1984
 			if(ok){
 				if(v_supplied){
 					PRINTB("WARNING: When parameter a is supplied as vector, v is ignored rotate(a=%s, v=%s), %s", val_a.toEchoString() % val_v.toEchoString() % inst->location().toRelativeString(ctx->documentPath()));
@@ -176,20 +171,9 @@
 	else if (this->type == transform_type_e::MIRROR) {
 		const auto &val_v = c->lookup_variable("v");
 		double x = 1.0, y = 0.0, z = 0.0;
-<<<<<<< HEAD
-	
-		if (val_v.getVec3(x, y, z, 0.0)) {
-			if (x != 0.0 || y != 0.0 || z != 0.0) {
-				double sn = 1.0 / sqrt(x*x + y*y + z*z);
-				x *= sn, y *= sn, z *= sn;
-			}
-		}else{
+
+		if (!val_v.getVec3(x, y, z, 0.0)) {
 			PRINTB("WARNING: Unable to convert mirror(%s) parameter to a vec3 or vec2 of numbers, %s", val_v.toEchoString() % inst->location().toRelativeString(ctx->documentPath()));
-=======
-
-		if (!val_v->getVec3(x, y, z, 0.0)) {
-			PRINTB("WARNING: Unable to convert mirror(%s) parameter to a vec3 or vec2 of numbers, %s", val_v->toEchoString() % inst->location().toRelativeString(ctx->documentPath()));
->>>>>>> dd7b1984
 		}
 
 		// x /= sqrt(x*x + y*y + z*z)
@@ -226,15 +210,9 @@
 			Matrix4d rawmatrix{Matrix4d::Identity()};
 			for (int i = 0; i < 16; i++) {
 				size_t x = i / 4, y = i % 4;
-<<<<<<< HEAD
 				if (y < v.toVectorPtr()->size() && v.toVectorPtr()[y].type() ==
 						Value::ValueType::VECTOR && x < v.toVectorPtr()[y].toVectorPtr()->size())
 					v.toVectorPtr()[y].toVectorPtr()[x].getDouble(rawmatrix(y, x));
-=======
-				if (y < v->toVector().size() && v->toVector()[y]->type() ==
-						Value::ValueType::VECTOR && x < v->toVector()[y]->toVector().size())
-					v->toVector()[y]->toVector()[x]->getDouble(rawmatrix(y, x));
->>>>>>> dd7b1984
 			}
 			double w = rawmatrix(3,3);
 			if (w != 1.0) node->matrix = rawmatrix / w;
