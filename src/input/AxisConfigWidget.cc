--- conflicted
+++ resolved
@@ -50,7 +50,7 @@
 
 	int value = val * 100;
 	progressBar->setValue(value); //set where the bar is
-	
+
 	//QProgressBar generates the shown string from the format string.
 	//By setting a format string without a place holder,
 	//we can set arbitrary text, like a custom formatted double.
@@ -513,81 +513,12 @@
 	writeSettings();
 }
 
-<<<<<<< HEAD
-void AxisConfigWidget::initSpinBox(QSpinBox *spinBox, const Settings::SettingsEntry& entry)
-{
-	const RangeType &range = entry.range().toRange();
-	spinBox->setMinimum(range.begin_value());
-	spinBox->setMaximum(range.end_value());
-}
-
-void AxisConfigWidget::initDoubleSpinBox(QDoubleSpinBox *spinBox, const Settings::SettingsEntry& entry)
-{
-	Settings::Settings *s = Settings::Settings::inst();
-
-	const RangeType &range = entry.range().toRange();
-	spinBox->blockSignals(true);
-	spinBox->setMinimum(range.begin_value());
-	spinBox->setSingleStep(range.step_value());
-	spinBox->setMaximum(range.end_value());
-	spinBox->setValue((double)s->get(entry).toDouble());
-	spinBox->blockSignals(false);
-}
-
-void AxisConfigWidget::initCheckBox(QCheckBox *checkBox, const Settings::SettingsEntry& entry)
-{
-	Settings::Settings *s = Settings::Settings::inst();
-	const Value &value = s->get(entry);
-	bool state = value.toBool();
-
-	checkBox->blockSignals(true);
-	checkBox->setChecked(state);
-	checkBox->blockSignals(false);
-}
-
-void AxisConfigWidget::updateComboBox(QComboBox *comboBox, const Settings::SettingsEntry& entry)
-{
-	Settings::Settings *s = Settings::Settings::inst();
-
-	const Value &value = s->get(entry);
-	QString text = QString::fromStdString(value.toString());
-	int idx = comboBox->findData(text);
-	if (idx >= 0) {
-		comboBox->setCurrentIndex(idx);
-	} else {
-		Value defaultValue = entry.defaultValue();
-		QString defaultText = QString::fromStdString(defaultValue.toString());
-		int defIdx = comboBox->findData(defaultText);
-		if (defIdx >= 0) {
-			comboBox->setCurrentIndex(defIdx);
-		} else {
-			comboBox->setCurrentIndex(0);
-		}
-	}
-}
-
-=======
->>>>>>> dd7b1984
 void AxisConfigWidget::writeSettings()
 {
 	SettingsWriter settingsWriter;
 	Settings::Settings::inst()->visit(settingsWriter);
 }
 
-<<<<<<< HEAD
-void AxisConfigWidget::initComboBox(QComboBox *comboBox, const Settings::SettingsEntry& entry)
-{
-	comboBox->clear();
-	// Range is a vector of 2D vectors: [[name, value], ...]
-	for(const auto &v : *entry.range().toVectorPtr()) {
-		QString val = QString::fromStdString(v[0].toString());
-		QString qtext = QString::fromStdString(gettext(v[1].toString().c_str()));
-		comboBox->addItem(qtext, val);
-	}
-	updateComboBox(comboBox, entry);
-}
-=======
->>>>>>> dd7b1984
 
 void AxisConfigWidget::updateStates(){
 	if(!initialized) return;
