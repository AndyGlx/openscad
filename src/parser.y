--- conflicted
+++ resolved
@@ -332,19 +332,6 @@
 
 expr
         : logic_or
-<<<<<<< HEAD
-		| TOK_FUNCTION '(' arguments_decl optional_commas ')' expr %prec NO_ELSE
-			{
-			  if (Feature::ExperimentalFunctionLiterals.is_enabled()) {
-			    $$ = new FunctionDefinition($6, *$3, LOCD("anonfunc", @$));
-			  } else {
-				  PRINTB("WARNING: Support for function literals is disabled %s",
-						  LOCD("literal", @$).toRelativeString(mainFilePath.parent_path().generic_string()));
-				$$ = new Literal({}, LOCD("literal", @$));
-			  }
-			  delete $3;
-			}
-=======
         | TOK_FUNCTION '(' arguments_decl optional_commas ')' expr %prec NO_ELSE
             {
               if (Feature::ExperimentalFunctionLiterals.is_enabled()) {
@@ -352,11 +339,10 @@
               } else {
                 PRINTB("WARNING: Support for function literals is disabled %s",
                 LOCD("literal", @$).toRelativeString(mainFilePath.parent_path().generic_string()));
-                $$ = new Literal(ValuePtr::undefined, LOCD("literal", @$));
+                $$ = new Literal(Value(), LOCD("literal", @$));
               }
               delete $3;
             }
->>>>>>> dd7b1984
         | logic_or '?' expr ':' expr
             {
               $$ = new TernaryOp($1, $3, $5, LOCD("ternary", @$));
@@ -508,15 +494,15 @@
             }
         | TOK_UNDEF
             {
-              $$ = new Literal({}, LOCD("literal", @$));
+              $$ = new Literal(Value(), LOCD("literal", @$));
             }
         | TOK_NUMBER
             {
-              $$ = new Literal(Value{$1}, LOCD("literal", @$));
+              $$ = new Literal(Value($1), LOCD("literal", @$));
             }
         | TOK_STRING
             {
-              $$ = new Literal(Value{std::string($1)}, LOCD("string", @$));
+              $$ = new Literal(Value(std::string($1)), LOCD("string", @$));
               free($1);
             }
         | TOK_ID
