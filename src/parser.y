/*
 *  OpenSCAD (www.openscad.org)
 *  Copyright (C) 2009-2011 Clifford Wolf <clifford@clifford.at> and
 *                          Marius Kintel <marius@kintel.net>
 *
 *  This program is free software; you can redistribute it and/or modify
 *  it under the terms of the GNU General Public License as published by
 *  the Free Software Foundation; either version 2 of the License, or
 *  (at your option) any later version.
 *
 *  As a special exception, you have permission to link this program
 *  with the CGAL library and distribute executables, as long as you
 *  follow the requirements of the GNU GPL in regard to all of the
 *  software in the executable aside from CGAL.
 *
 *  This program is distributed in the hope that it will be useful,
 *  but WITHOUT ANY WARRANTY; without even the implied warranty of
 *  MERCHANTABILITY or FITNESS FOR A PARTICULAR PURPOSE.  See the
 *  GNU General Public License for more details.
 *
 *  You should have received a copy of the GNU General Public License
 *  along with this program; if not, write to the Free Software
 *  Foundation, Inc., 59 Temple Place, Suite 330, Boston, MA  02111-1307  USA
 *
 */

%expect 0

%{

#include <sys/types.h>
#include <sys/stat.h>
#ifdef _MSC_VER
#define strdup _strdup
#else
#include <unistd.h>
#endif

#include "FileModule.h"
#include "UserModule.h"
#include "ModuleInstantiation.h"
#include "Assignment.h"
#include "expression.h"
#include "value.h"
#include "function.h"
#include "printutils.h"
#include "memory.h"
#include <sstream>
#include <boost/filesystem.hpp>
#include "boost-utils.h"
#include "feature.h"

namespace fs = boost::filesystem;

#define YYMAXDEPTH 20000
#define LOC(loc) Location(loc.first_line, loc.first_column, loc.last_line, loc.last_column, sourcefile())
#ifdef DEBUG
static Location debug_location(const std::string& info, const struct YYLTYPE& loc);
#define LOCD(str, loc) debug_location(str, loc)
#else
#define LOCD(str, loc) LOC(loc)
#endif

int parser_error_pos = -1;

int parserlex(void);
void yyerror(char const *s);

int lexerget_lineno(void);
std::shared_ptr<fs::path> sourcefile(void);
void lexer_set_parser_sourcefile(const fs::path& path);
int lexerlex_destroy(void);
int lexerlex(void);
static void handle_assignment(const std::string token, Expression *expr, const Location loc);

std::stack<LocalScope *> scope_stack;
FileModule *rootmodule;

extern void lexerdestroy();
extern FILE *lexerin;
const char *parser_input_buffer;
static fs::path mainFilePath;
static std::string main_file_folder;

bool fileEnded=false;
%}

%initial-action
{
  @$.first_line = 1;
  @$.first_column = 1;
  @$.last_column = 1;
  @$.last_line = 1;
};

%union {
  char *text;
  double number;
  class Value *value;
  class Expression *expr;
  class Vector *vec;
  class ModuleInstantiation *inst;
  class IfElseModuleInstantiation *ifelse;
  class Assignment *arg;
  AssignmentList *args;
}

%token TOK_ERROR

%token TOK_EOT

%token TOK_MODULE
%token TOK_FUNCTION
%token TOK_IF
%token TOK_ELSE
%token TOK_FOR
%token TOK_LET
%token TOK_ASSERT
%token TOK_ECHO
%token TOK_EACH

%token <text> TOK_ID
%token <text> TOK_STRING
%token <text> TOK_USE
%token <number> TOK_NUMBER

%token TOK_TRUE
%token TOK_FALSE
%token TOK_UNDEF

%token LE GE EQ NE AND OR

%nonassoc NO_ELSE
%nonassoc TOK_ELSE

%type <expr> expr
%type <expr> call
%type <expr> logic_or
%type <expr> logic_and
%type <expr> equality
%type <expr> comparison
%type <expr> addition
%type <expr> multiplication
%type <expr> unary
%type <expr> primary
%type <vec> vector_expr
%type <expr> list_comprehension_elements
%type <expr> list_comprehension_elements_p
%type <expr> list_comprehension_elements_or_expr
%type <expr> expr_or_empty

%type <inst> module_instantiation
%type <ifelse> if_statement
%type <ifelse> ifelse_statement
%type <inst> single_module_instantiation

%type <args> arguments_call
%type <args> arguments_decl

%type <arg> argument_call
%type <arg> argument_decl
%type <text> module_id

%debug
%locations

%%

input
        : /* empty */
        | input
          TOK_USE
            {
              rootmodule->registerUse(std::string($2), LOC(@2));
              free($2);
            }
        | input statement
        ;

statement
        : ';'
        | '{' inner_input '}'
        | module_instantiation
            {
              if ($1) scope_stack.top()->addChild($1);
            }
        | assignment
        | TOK_MODULE TOK_ID '(' arguments_decl optional_commas ')'
            {
              UserModule *newmodule = new UserModule($2, LOCD("module", @$));
              newmodule->definition_arguments = *$4;
              scope_stack.top()->addModule($2, newmodule);
              scope_stack.push(&newmodule->scope);
              free($2);
              delete $4;
            }
          statement
            {
                scope_stack.pop();
            }
        | TOK_FUNCTION TOK_ID '(' arguments_decl optional_commas ')' '=' expr ';'
            {
              UserFunction *func = new UserFunction($2, *$4, shared_ptr<Expression>($8), LOCD("function", @$));
              scope_stack.top()->addFunction(func);
              free($2);
              delete $4;
            }
        | TOK_EOT
            {
                fileEnded=true;
            }
        ;

inner_input
        : /* empty */
        | statement inner_input
        ;

assignment
        : TOK_ID '=' expr ';'
            {
				handle_assignment($1, $3, LOCD("assignment", @$));
                free($1);
            }
        ;

module_instantiation
        : '!' module_instantiation
            {
                $$ = $2;
                if ($$) $$->tag_root = true;
            }
        | '#' module_instantiation
            {
                $$ = $2;
                if ($$) $$->tag_highlight = true;
            }
        | '%' module_instantiation
            {
                $$ = $2;
                if ($$) $$->tag_background = true;
            }
        | '*' module_instantiation
            {
                delete $2;
                $$ = NULL;
            }
        | single_module_instantiation
            {
                $<inst>$ = $1;
                scope_stack.push(&$1->scope);
            }
          child_statement
            {
                scope_stack.pop();
                $$ = $<inst>2;
            }
        | ifelse_statement
            {
                $$ = $1;
            }
        ;

ifelse_statement
        : if_statement %prec NO_ELSE
            {
                $$ = $1;
            }
        | if_statement TOK_ELSE
            {
                scope_stack.push(&$1->else_scope);
            }
          child_statement
            {
                scope_stack.pop();
                $$ = $1;
            }
        ;

if_statement
        : TOK_IF '(' expr ')'
            {
                $<ifelse>$ = new IfElseModuleInstantiation(shared_ptr<Expression>($3), main_file_folder, LOCD("if", @$));
                scope_stack.push(&$<ifelse>$->scope);
            }
          child_statement
            {
                scope_stack.pop();
                $$ = $<ifelse>5;
            }
        ;

child_statements
        : /* empty */
        | child_statements child_statement
        | child_statements assignment
        ;

child_statement
        : ';'
        | '{' child_statements '}'
        | module_instantiation
            {
                if ($1) scope_stack.top()->addChild($1);
            }
        ;

// "for", "let" and "each" are valid module identifiers
module_id
        : TOK_ID  { $$ = $1; }
        | TOK_FOR { $$ = strdup("for"); }
        | TOK_LET { $$ = strdup("let"); }
        | TOK_ASSERT { $$ = strdup("assert"); }
        | TOK_ECHO { $$ = strdup("echo"); }
        | TOK_EACH { $$ = strdup("each"); }
        ;

single_module_instantiation
        : module_id '(' arguments_call ')'
            {
                $$ = new ModuleInstantiation($1, *$3, main_file_folder, LOCD("modulecall", @$));
                free($1);
                delete $3;
            }
        ;

expr
        : logic_or
		| TOK_FUNCTION '(' arguments_decl optional_commas ')' expr %prec NO_ELSE
			{
			  if (Feature::ExperimentalFunctionLiterals.is_enabled()) {
			    $$ = new FunctionDefinition($6, *$3, LOCD("anonfunc", @$));
			  } else {
				  PRINTB("WARNING: Support for function literals is disabled %s",
						  LOCD("literal", @$).toRelativeString(mainFilePath.parent_path().generic_string()));
				$$ = new Literal(ValuePtr::undefined, LOCD("literal", @$));
			  }
			  delete $3;
			}
        | logic_or '?' expr ':' expr
            {
              $$ = new TernaryOp($1, $3, $5, LOCD("ternary", @$));
            }
        | TOK_LET '(' arguments_call ')' expr
            {
              $$ = FunctionCall::create("let", *$3, $5, LOCD("let", @$));
              delete $3;
            }
        | TOK_ASSERT '(' arguments_call ')' expr_or_empty
            {
<<<<<<< HEAD
              $$ = new Literal(Value(true), LOC(@$));
=======
              $$ = FunctionCall::create("assert", *$3, $5, LOCD("assert", @$));
              delete $3;
>>>>>>> 77fcf617
            }
        | TOK_ECHO '(' arguments_call ')' expr_or_empty
            {
<<<<<<< HEAD
              $$ = new Literal(Value(false), LOC(@$));
=======
              $$ = FunctionCall::create("echo", *$3, $5, LOCD("echo", @$));
              delete $3;
>>>>>>> 77fcf617
            }
        ;

logic_or
        : logic_and
        | logic_or OR logic_and
            {
<<<<<<< HEAD
              $$ = new Literal(Value{}, LOC(@$));
=======
              $$ = new BinaryOp($1, BinaryOp::Op::LogicalOr, $3, LOCD("or", @$));
>>>>>>> 77fcf617
            }
		;

logic_and
        : equality
        | logic_and AND equality
            {
              $$ = new BinaryOp($1, BinaryOp::Op::LogicalAnd, $3, LOCD("and", @$));
            }
		;

equality
        : comparison
        | equality EQ comparison
            {
              $$ = new BinaryOp($1, BinaryOp::Op::Equal, $3, LOCD("equal", @$));
            }
        | equality NE comparison
            {
<<<<<<< HEAD
              $$ = new Literal(Value(std::string($1)), LOC(@$));
              free($1);
=======
              $$ = new BinaryOp($1, BinaryOp::Op::NotEqual, $3, LOCD("notequal", @$));
>>>>>>> 77fcf617
            }
		;

comparison
        : addition
        | comparison '>' addition
            {
<<<<<<< HEAD
              $$ = new Literal(Value($1), LOC(@$));
=======
              $$ = new BinaryOp($1, BinaryOp::Op::Greater, $3, LOCD("greater", @$));
>>>>>>> 77fcf617
            }
        | comparison GE addition
            {
              $$ = new BinaryOp($1, BinaryOp::Op::GreaterEqual, $3, LOCD("greaterequal", @$));
            }
        | comparison '<' addition
            {
              $$ = new BinaryOp($1, BinaryOp::Op::Less, $3, LOCD("less", @$));
            }
        | comparison LE addition
            {
<<<<<<< HEAD
              $$ = new Literal(Value(Value::VectorPtr()), LOC(@$));
=======
              $$ = new BinaryOp($1, BinaryOp::Op::LessEqual, $3, LOCD("lessequal", @$));
>>>>>>> 77fcf617
            }
		;

addition
        : multiplication
        | addition '+' multiplication
            {
              $$ = new BinaryOp($1, BinaryOp::Op::Plus, $3, LOCD("addition", @$));
            }
        | addition '-' multiplication
            {
              $$ = new BinaryOp($1, BinaryOp::Op::Minus, $3, LOCD("subtraction", @$));
            }
		;

multiplication
        : unary
        | multiplication '*' unary
            {
              $$ = new BinaryOp($1, BinaryOp::Op::Multiply, $3, LOCD("multiply", @$));
            }
        | multiplication '/' unary
            {
              $$ = new BinaryOp($1, BinaryOp::Op::Divide, $3, LOCD("divide", @$));
            }
        | multiplication '%' unary
            {
              $$ = new BinaryOp($1, BinaryOp::Op::Modulo, $3, LOCD("modulo", @$));
            }
		;

unary
        : call
        | '+' unary
            {
                $$ = $2;
            }
        | '-' unary
            {
              $$ = new UnaryOp(UnaryOp::Op::Negate, $2, LOCD("negate", @$));
            }
        | '!' unary
            {
              $$ = new UnaryOp(UnaryOp::Op::Not, $2, LOCD("not", @$));
            }
		;

call
        : primary
        | call '(' arguments_call ')'
            {
              $$ = new FunctionCall($1, *$3, LOCD("functioncall", @$));
              delete $3;
            }
        | call '[' expr ']'
            {
              $$ = new ArrayLookup($1, $3, LOCD("index", @$));
            }
        | call '.' TOK_ID
            {
              $$ = new MemberLookup($1, $3, LOCD("member", @$));
              free($3);
            }
		;

primary
        : TOK_TRUE
            {
              $$ = new Literal(ValuePtr(true), LOCD("literal", @$));
            }
        | TOK_FALSE
            {
              $$ = new Literal(ValuePtr(false), LOCD("literal", @$));
            }
        | TOK_UNDEF
            {
              $$ = new Literal(ValuePtr::undefined, LOCD("literal", @$));
            }
        | TOK_NUMBER
            {
              $$ = new Literal(ValuePtr($1), LOCD("literal", @$));
            }
        | TOK_STRING
            {
              $$ = new Literal(ValuePtr(std::string($1)), LOCD("string", @$));
              free($1);
            }
        | TOK_ID
            {
              $$ = new Lookup($1, LOCD("variable", @$));
                free($1);
            }
        | '(' expr ')'
            {
              $$ = $2;
            }
        | '[' expr ':' expr ']'
            {
              $$ = new Range($2, $4, LOCD("range", @$));
            }
        | '[' expr ':' expr ':' expr ']'
            {
              $$ = new Range($2, $4, $6, LOCD("range", @$));
            }
        | '[' optional_commas ']'
            {
              $$ = new Literal(ValuePtr(Value::VectorType()), LOCD("vector", @$));
            }
        | '[' vector_expr optional_commas ']'
            {
              $$ = $2;
            }
		;

expr_or_empty
        : /* empty */
            {
              $$ = NULL;
            }
        | expr
            {
              $$ = $1;
            }
        ;
 
/* The last set element may not be a "let" (as that would instead
   be parsed as an expression) */
list_comprehension_elements
        : TOK_LET '(' arguments_call ')' list_comprehension_elements_p
            {
              $$ = new LcLet(*$3, $5, LOCD("lclet", @$));
              delete $3;
            }
        | TOK_EACH list_comprehension_elements_or_expr
            {
              $$ = new LcEach($2, LOCD("lceach", @$));
            }
        | TOK_FOR '(' arguments_call ')' list_comprehension_elements_or_expr
            {
                $$ = $5;

                /* transform for(i=...,j=...) -> for(i=...) for(j=...) */
                for (int i = $3->size()-1; i >= 0; i--) {
                  AssignmentList arglist;
                  arglist.push_back((*$3)[i]);
                  Expression *e = new LcFor(arglist, $$, LOCD("lcfor", @$));
                    $$ = e;
                }
                delete $3;
            }
        | TOK_FOR '(' arguments_call ';' expr ';' arguments_call ')' list_comprehension_elements_or_expr
            {
              $$ = new LcForC(*$3, *$7, $5, $9, LOCD("lcforc", @$));
                delete $3;
                delete $7;
            }
        | TOK_IF '(' expr ')' list_comprehension_elements_or_expr %prec NO_ELSE
            {
              $$ = new LcIf($3, $5, 0, LOCD("lcif", @$));
            }
        | TOK_IF '(' expr ')' list_comprehension_elements_or_expr TOK_ELSE list_comprehension_elements_or_expr
            {
              $$ = new LcIf($3, $5, $7, LOCD("lcifelse", @$));
            }
        ;

// list_comprehension_elements with optional parenthesis
list_comprehension_elements_p
        : list_comprehension_elements
        | '(' list_comprehension_elements ')'
            {
                $$ = $2;
            }
        ;

list_comprehension_elements_or_expr
        : list_comprehension_elements_p
        | expr
        ;

optional_commas
        : /* empty */
		| ',' optional_commas
        ;

vector_expr
        : expr
            {
              $$ = new Vector(LOCD("vector", @$));
              $$->push_back($1);
            }
        |  list_comprehension_elements
            {
              $$ = new Vector(LOCD("vector", @$));
              $$->push_back($1);
            }
        | vector_expr ',' optional_commas list_comprehension_elements_or_expr
            {
              $$ = $1;
              $$->push_back($4);
            }
        ;

arguments_decl
        : /* empty */
            {
                $$ = new AssignmentList();
            }
        | argument_decl
            {
                $$ = new AssignmentList();
                $$->push_back(*$1);
                delete $1;
            }
        | arguments_decl ',' optional_commas argument_decl
            {
                $$ = $1;
                $$->push_back(*$4);
                delete $4;
            }
        ;

argument_decl
        : TOK_ID
            {
                $$ = new Assignment($1, LOCD("assignment", @$));
                free($1);
            }
        | TOK_ID '=' expr
            {
              $$ = new Assignment($1, shared_ptr<Expression>($3), LOCD("assignment", @$));
                free($1);
            }
        ;

arguments_call
        : /* empty */
            {
                $$ = new AssignmentList();
            }
        | argument_call
            {
                $$ = new AssignmentList();
                $$->push_back(*$1);
                delete $1;
            }
        | arguments_call ',' optional_commas argument_call
            {
                $$ = $1;
                $$->push_back(*$4);
                delete $4;
            }
        ;

argument_call
        : expr
            {
                $$ = new Assignment("", shared_ptr<Expression>($1), LOCD("argumentcall", @$));
            }
        | TOK_ID '=' expr
            {
                $$ = new Assignment($1, shared_ptr<Expression>($3), LOCD("argumentcall", @$));
                free($1);
            }
        ;

%%

int parserlex(void)
{
  return lexerlex();
}

void yyerror (char const *s)
{
  // FIXME: We leak memory on parser errors...
  PRINTB("ERROR: Parser error in file %s, line %d: %s\n",
         (*sourcefile()) % lexerget_lineno() % s);
}

#ifdef DEBUG
static Location debug_location(const std::string& info, const YYLTYPE& loc)
{
	auto location = LOC(loc);
	PRINTDB("%3d, %3d - %3d, %3d | %s", loc.first_line % loc.first_column % loc.last_line % loc.last_column % info);
	return location;
}
#endif

void handle_assignment(const std::string token, Expression *expr, const Location loc)
{
	bool found = false;
	for (auto &assignment : scope_stack.top()->assignments) {
		if (assignment.name == token) {
			auto mainFile = mainFilePath.string();
			auto prevFile = assignment.location().fileName();
			auto currFile = loc.fileName();

			const auto uncPathCurr = boostfs_uncomplete(currFile, mainFilePath.parent_path());
			const auto uncPathPrev = boostfs_uncomplete(prevFile, mainFilePath.parent_path());
			if (fileEnded) {
				//assignments via commandline
			} else if (prevFile == mainFile && currFile == mainFile) {
				//both assignments in the mainFile
				PRINTB("WARNING: %s was assigned on line %i but was overwritten on line %i",
						assignment.name %
						assignment.location().firstLine() %
						loc.firstLine());
			} else if (uncPathCurr == uncPathPrev) {
				//assignment overwritten within the same file
				//the line number being equal happens, when a file is included multiple times
				if (assignment.location().firstLine() != loc.firstLine()) {
					PRINTB("WARNING: %s was assigned on line %i of %s but was overwritten on line %i",
							assignment.name %
							assignment.location().firstLine() %
							uncPathPrev %
							loc.firstLine());
				}
			} else if (prevFile == mainFile && currFile != mainFile) {
				//assignment from the mainFile overwritten by an include
				PRINTB("WARNING: %s was assigned on line %i of %s but was overwritten on line %i of %s",
						assignment.name %
						assignment.location().firstLine() %
						uncPathPrev %
						loc.firstLine() %
						uncPathCurr);
			}
			assignment.expr = shared_ptr<Expression>(expr);
			assignment.setLocation(loc);
			found = true;
			break;
		}
	}
	if (!found) {
		scope_stack.top()->addAssignment(Assignment(token, shared_ptr<Expression>(expr), loc));
	}
}

bool parse(FileModule *&module, const std::string& text, const std::string &filename, const std::string &mainFile, int debug)
{
  fs::path parser_sourcefile = fs::path(fs::absolute(fs::path(filename)).generic_string());
  main_file_folder = parser_sourcefile.parent_path().string();
  lexer_set_parser_sourcefile(parser_sourcefile);
  mainFilePath = fs::absolute(fs::path(mainFile));

  lexerin = NULL;
  parser_error_pos = -1;
  parser_input_buffer = text.c_str();
  fileEnded=false;

  rootmodule = new FileModule(main_file_folder, parser_sourcefile.filename().string());
  scope_stack.push(&rootmodule->scope);
  //        PRINTB_NOCACHE("New module: %s %p", "root" % rootmodule);

  parserdebug = debug;
  int parserretval = -1;
  try{
     parserretval = parserparse();
  }catch (const HardWarningException &e) {
    yyerror("stop on first warning");
  }

  lexerdestroy();
  lexerlex_destroy();

  module = rootmodule;
  if (parserretval != 0) return false;

  parser_error_pos = -1;
  parser_input_buffer = nullptr;
  scope_stack.pop();

  return true;
}<|MERGE_RESOLUTION|>--- conflicted
+++ resolved
@@ -333,7 +333,7 @@
 			  } else {
 				  PRINTB("WARNING: Support for function literals is disabled %s",
 						  LOCD("literal", @$).toRelativeString(mainFilePath.parent_path().generic_string()));
-				$$ = new Literal(ValuePtr::undefined, LOCD("literal", @$));
+				$$ = new Literal({}, LOCD("literal", @$));
 			  }
 			  delete $3;
 			}
@@ -348,21 +348,13 @@
             }
         | TOK_ASSERT '(' arguments_call ')' expr_or_empty
             {
-<<<<<<< HEAD
-              $$ = new Literal(Value(true), LOC(@$));
-=======
               $$ = FunctionCall::create("assert", *$3, $5, LOCD("assert", @$));
               delete $3;
->>>>>>> 77fcf617
             }
         | TOK_ECHO '(' arguments_call ')' expr_or_empty
             {
-<<<<<<< HEAD
-              $$ = new Literal(Value(false), LOC(@$));
-=======
               $$ = FunctionCall::create("echo", *$3, $5, LOCD("echo", @$));
               delete $3;
->>>>>>> 77fcf617
             }
         ;
 
@@ -370,11 +362,7 @@
         : logic_and
         | logic_or OR logic_and
             {
-<<<<<<< HEAD
-              $$ = new Literal(Value{}, LOC(@$));
-=======
               $$ = new BinaryOp($1, BinaryOp::Op::LogicalOr, $3, LOCD("or", @$));
->>>>>>> 77fcf617
             }
 		;
 
@@ -394,12 +382,7 @@
             }
         | equality NE comparison
             {
-<<<<<<< HEAD
-              $$ = new Literal(Value(std::string($1)), LOC(@$));
-              free($1);
-=======
               $$ = new BinaryOp($1, BinaryOp::Op::NotEqual, $3, LOCD("notequal", @$));
->>>>>>> 77fcf617
             }
 		;
 
@@ -407,11 +390,7 @@
         : addition
         | comparison '>' addition
             {
-<<<<<<< HEAD
-              $$ = new Literal(Value($1), LOC(@$));
-=======
               $$ = new BinaryOp($1, BinaryOp::Op::Greater, $3, LOCD("greater", @$));
->>>>>>> 77fcf617
             }
         | comparison GE addition
             {
@@ -423,11 +402,7 @@
             }
         | comparison LE addition
             {
-<<<<<<< HEAD
-              $$ = new Literal(Value(Value::VectorPtr()), LOC(@$));
-=======
               $$ = new BinaryOp($1, BinaryOp::Op::LessEqual, $3, LOCD("lessequal", @$));
->>>>>>> 77fcf617
             }
 		;
 
@@ -496,23 +471,23 @@
 primary
         : TOK_TRUE
             {
-              $$ = new Literal(ValuePtr(true), LOCD("literal", @$));
+              $$ = new Literal(Value{true}, LOCD("literal", @$));
             }
         | TOK_FALSE
             {
-              $$ = new Literal(ValuePtr(false), LOCD("literal", @$));
+              $$ = new Literal(Value{false}, LOCD("literal", @$));
             }
         | TOK_UNDEF
             {
-              $$ = new Literal(ValuePtr::undefined, LOCD("literal", @$));
+              $$ = new Literal({}, LOCD("literal", @$));
             }
         | TOK_NUMBER
             {
-              $$ = new Literal(ValuePtr($1), LOCD("literal", @$));
+              $$ = new Literal(Value{$1}, LOCD("literal", @$));
             }
         | TOK_STRING
             {
-              $$ = new Literal(ValuePtr(std::string($1)), LOCD("string", @$));
+              $$ = new Literal(Value{std::string($1)}, LOCD("string", @$));
               free($1);
             }
         | TOK_ID
@@ -534,7 +509,7 @@
             }
         | '[' optional_commas ']'
             {
-              $$ = new Literal(ValuePtr(Value::VectorType()), LOCD("vector", @$));
+              $$ = new Literal(Value{Value::VectorPtr()}, LOCD("vector", @$));
             }
         | '[' vector_expr optional_commas ']'
             {
