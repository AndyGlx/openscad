--- conflicted
+++ resolved
@@ -78,106 +78,4 @@
 		PRINTB("ERROR: %s",ex.what());
 	}
 	return OK;
-<<<<<<< HEAD
-}
-
-#include "version_check.h"
-#define STRINGIFY(x) #x
-#define TOSTRING(x) STRINGIFY(x)
-
-#ifdef ENABLE_CGAL
-#include "cgal.h"
-#include <boost/algorithm/string.hpp>
-#if defined(__GNUG__)
-#define GCC_INT_VERSION (__GNUC__ * 10000 + __GNUC_MINOR__ * 100 )
-#if GCC_INT_VERSION > 40600 || defined(__clang__)
-#include <cxxabi.h>
-#define __openscad_info_demangle__ 1
-#endif // GCC_INT_VERSION
-#endif // GNUG
-#endif // ENABLE_CGAL
-
-std::string PlatformUtils::info()
-{
-	std::stringstream s;
-
-#if defined(__GNUG__) && !defined(__clang__)
-	std::string compiler_info( "GCC " + std::string(TOSTRING(__VERSION__)) );
-#elif defined(_MSC_VER)
-	std::string compiler_info( "MSVC " + std::string(TOSTRING(_MSC_FULL_VER)) );
-#elif defined(__clang__)
-	std::string compiler_info( "Clang " + std::string(TOSTRING(__clang_version__)) );
-#else
-	std::string compiler_info( "unknown compiler" );
-#endif
-
-#if defined( __MINGW64__ )
-	std::string mingwstatus("MingW64");
-#elif defined( __MINGW32__ )
-	std::string mingwstatus("MingW32");
-#else
-	std::string mingwstatus("No");
-#endif
-
-#ifndef OPENCSG_VERSION_STRING
-#define OPENCSG_VERSION_STRING "unknown, <1.3.2"
-#endif
-
-#ifdef QT_VERSION
-	std::string qtVersion = qVersion();
-#else
-	std::string qtVersion = "Qt disabled - Commandline Test Version";
-#endif
-
-#ifdef ENABLE_CGAL
-	std::string cgal_3d_kernel = typeid(CGAL_Kernel3).name();
-	std::string cgal_2d_kernel = typeid(CGAL_Kernel2).name();
-	std::string cgal_2d_kernelEx = typeid(CGAL_ExactKernel2).name();
-#if defined(__openscad_info_demangle__)
-	int status;
-	cgal_3d_kernel = std::string( abi::__cxa_demangle( cgal_3d_kernel.c_str(), 0, 0, &status ) );
-	cgal_2d_kernel = std::string( abi::__cxa_demangle( cgal_2d_kernel.c_str(), 0, 0, &status ) );
-	cgal_2d_kernelEx = std::string( abi::__cxa_demangle( cgal_2d_kernelEx.c_str(), 0, 0, &status ) );
-#endif // demangle
-	boost::replace_all( cgal_3d_kernel, "CGAL::", "" );
-	boost::replace_all( cgal_2d_kernel, "CGAL::", "" );
-	boost::replace_all( cgal_2d_kernelEx, "CGAL::", "" );
-#else // ENABLE_CGAL
-	std::string cgal_3d_kernel = "";
-	std::string cgal_2d_kernel = "";
-	std::string cgal_2d_kernelEx = "";
-#endif // ENABLE_CGAL
-
-	const char *env_path = getenv("OPENSCADPATH");
-	const char *env_font_path = getenv("OPENSCAD_FONT_PATH");
-	
-	s << "OpenSCAD Version: " << TOSTRING(OPENSCAD_VERSION)
-          << "\nCompiler, build date: " << compiler_info << ", " << __DATE__
-	  << "\nBoost version: " << BOOST_LIB_VERSION
-	  << "\nEigen version: " << EIGEN_WORLD_VERSION << "." << EIGEN_MAJOR_VERSION << "." << EIGEN_MINOR_VERSION
-	  << "\nCGAL version, kernels: " << TOSTRING(CGAL_VERSION) << ", " << cgal_3d_kernel << ", " << cgal_2d_kernel << ", " << cgal_2d_kernelEx
-	  << "\nOpenCSG version: " << OPENCSG_VERSION_STRING
-	  << "\nQt version: " << qtVersion
-#ifdef USE_SCINTILLA_EDITOR
-	  << "\nQScintilla version: " << QSCINTILLA_VERSION_STR
-#endif
-	  << "\nMingW build: " << mingwstatus
-	  << "\nGLib version: "       << GLIB_MAJOR_VERSION << "." << GLIB_MINOR_VERSION << "." << GLIB_MICRO_VERSION
-	  << "\nOPENSCADPATH: " << (env_path == NULL ? "<not set>" : env_path)
-	  << "\nOpenSCAD library path:\n";
-
-	for (std::vector<std::string>::iterator it = librarypath.begin();it != librarypath.end();it++) {
-		s << "  " << *it << "\n";
-	}
-
-	s << "\nOPENSCAD_FONT_PATH: " << (env_font_path == NULL ? "<not set>" : env_font_path)
-	  << "\nOpenSCAD font path:\n";
-	
-	for (std::vector<std::string>::iterator it = fontpath.begin();it != fontpath.end();it++) {
-		s << "  " << *it << "\n";
-	}
-
-	return s.str();
-=======
->>>>>>> b3d094a6
 }