#ifndef OPENCSG_RENDERER_H_
#define OPENCSG_RENDERER_H_

#ifdef ENABLE_OPENCSG
#  include <opencsg.h>
#endif

#include "renderer.h"
#include "system-gl.h"
#ifdef ENABLE_OPENCSG
#include <opencsg.h>
#endif
#include "csgterm.h"


class GeometryPrimitive : public OpenCSG::Primitive
{
	public:
		GeometryPrimitive(shared_ptr<const Geometry> geom, Transform3d m, Renderer::csgmode_e csgmode, OpenCSG::Operation operation, unsigned int convexity)
				  : OpenCSG::Primitive(operation, convexity), id_(0), built_(false), geom_(geom), m_(m), csgmode_(csgmode) {}
		virtual ~GeometryPrimitive();
		virtual void render();
	private:
		unsigned int id_;
		bool built_;
		shared_ptr<const Geometry> geom_;
		Transform3d m_;
		Renderer::csgmode_e csgmode_;
};


class OpenCSGRenderer : public Renderer
{
<<<<<<< HEAD
	public:
		OpenCSGRenderer(class CSGChain *root_chain, CSGChain *highlights_chain,
				CSGChain *background_chain, GLint *shaderinfo);
		virtual ~OpenCSGRenderer();
		virtual void draw(bool showfaces, bool showedges) const;
		virtual BoundingBox getBoundingBox() const;
	private:
		void buildCSGChain(class CSGChain *chain, GLint *shaderinfo,
				   bool Highlight, bool background);
		void renderCSGChain(class CSGChain *chain, GLint *shaderinfo,
				    bool highlight, bool background) const;

		CSGChain *root_chain_;
		CSGChain *highlights_chain_;
		CSGChain *background_chain_;
		GLint *shaderinfo_;

		bool root_chain_built_;
		bool highlights_chain_built_;
		bool background_chain_built_;
		std::vector<unsigned int> root_chain_list_ids_;
		std::vector<std::vector<OpenCSG::Primitive *> > root_chain_primitives_;
		std::vector<unsigned int> highlights_chain_list_ids_;
		std::vector<std::vector<OpenCSG::Primitive *> > highlights_chain_primitives_;
		std::vector<unsigned int> background_chain_list_ids_;
		std::vector<std::vector<OpenCSG::Primitive *> > background_chain_primitives_;
};

#endif // OPENCSG_RENDERER_H_
=======
public:
	OpenCSGRenderer(class CSGProducts *root_products, CSGProducts *highlights_products, 
									CSGProducts *background_products, GLint *shaderinfo);
	virtual void draw(bool showfaces, bool showedges) const;
	virtual BoundingBox getBoundingBox() const;
private:
#ifdef ENABLE_OPENCSG
	class OpenCSGPrim *createCSGPrimitive(const class CSGChainObject &csgobj, OpenCSG::Operation operation, bool highlight_mode, bool background_mode, OpenSCADOperator type) const;
#endif
	void renderCSGProducts(const class CSGProducts &products, GLint *shaderinfo, 
											bool highlight_mode, bool background_mode) const;

	CSGProducts *root_products;
	CSGProducts *highlights_products;
	CSGProducts *background_products;
	GLint *shaderinfo;
};
>>>>>>> 3f7b6b3a
<|MERGE_RESOLUTION|>--- conflicted
+++ resolved
@@ -13,12 +13,12 @@
 #include "csgterm.h"
 
 
-class GeometryPrimitive : public OpenCSG::Primitive
+class OpenCSGPrim : public OpenCSG::Primitive
 {
 	public:
-		GeometryPrimitive(shared_ptr<const Geometry> geom, Transform3d m, Renderer::csgmode_e csgmode, OpenCSG::Operation operation, unsigned int convexity)
-				  : OpenCSG::Primitive(operation, convexity), id_(0), built_(false), geom_(geom), m_(m), csgmode_(csgmode) {}
-		virtual ~GeometryPrimitive();
+		OpenCSGPrim(shared_ptr<const Geometry> geom, Transform3d m, Renderer::csgmode_e csgmode, OpenCSG::Operation operation, unsigned int convexity, GLint *shaderinfo)
+			: OpenCSG::Primitive(operation, convexity), id_(0), built_(false), geom_(geom), m_(m), csgmode_(csgmode), shaderinfo_(shaderinfo) {}
+		virtual ~OpenCSGPrim();
 		virtual void render();
 	private:
 		unsigned int id_;
@@ -26,57 +26,39 @@
 		shared_ptr<const Geometry> geom_;
 		Transform3d m_;
 		Renderer::csgmode_e csgmode_;
+		GLint *shaderinfo_;
 };
 
 
 class OpenCSGRenderer : public Renderer
 {
-<<<<<<< HEAD
 	public:
-		OpenCSGRenderer(class CSGChain *root_chain, CSGChain *highlights_chain,
-				CSGChain *background_chain, GLint *shaderinfo);
+		OpenCSGRenderer(class CSGProducts *root_products, CSGProducts *highlights_products,
+				CSGProducts *background_products, GLint *shaderinfo);
 		virtual ~OpenCSGRenderer();
 		virtual void draw(bool showfaces, bool showedges) const;
 		virtual BoundingBox getBoundingBox() const;
 	private:
-		void buildCSGChain(class CSGChain *chain, GLint *shaderinfo,
-				   bool Highlight, bool background);
-		void renderCSGChain(class CSGChain *chain, GLint *shaderinfo,
-				    bool highlight, bool background) const;
+#ifdef ENABLE_OPENCSG
+		class OpenCSGPrim *createCSGPrimitive(const class CSGChainObject &csgobj, OpenCSG::Operation operation, bool highlight_mode, bool background_mode, OpenSCADOperator type, GLint *shaderinfo) const;
+#endif
+		void renderCSGProducts(const class CSGProducts &products, GLint *shaderinfo,
+					bool highlight_mode, bool background_mode) const;
 
-		CSGChain *root_chain_;
-		CSGChain *highlights_chain_;
-		CSGChain *background_chain_;
+		CSGProducts *root_products_;
+		CSGProducts *highlights_products_;
+		CSGProducts *background_products_;
 		GLint *shaderinfo_;
 
-		bool root_chain_built_;
-		bool highlights_chain_built_;
-		bool background_chain_built_;
-		std::vector<unsigned int> root_chain_list_ids_;
-		std::vector<std::vector<OpenCSG::Primitive *> > root_chain_primitives_;
-		std::vector<unsigned int> highlights_chain_list_ids_;
-		std::vector<std::vector<OpenCSG::Primitive *> > highlights_chain_primitives_;
-		std::vector<unsigned int> background_chain_list_ids_;
-		std::vector<std::vector<OpenCSG::Primitive *> > background_chain_primitives_;
+		bool root_products_built_;
+		bool highlights_products_built_;
+		bool background_products_built_;
+		std::vector<unsigned int> root_products_ids_;
+		std::vector<std::vector<OpenCSG::Primitive *> > root_products_primitives_;
+		std::vector<unsigned int> highlights_products_ids_;
+		std::vector<std::vector<OpenCSG::Primitive *> > highlights_products_primitives_;
+		std::vector<unsigned int> background_products_ids_;
+		std::vector<std::vector<OpenCSG::Primitive *> > background_products_primitives_;
 };
 
-#endif // OPENCSG_RENDERER_H_
-=======
-public:
-	OpenCSGRenderer(class CSGProducts *root_products, CSGProducts *highlights_products, 
-									CSGProducts *background_products, GLint *shaderinfo);
-	virtual void draw(bool showfaces, bool showedges) const;
-	virtual BoundingBox getBoundingBox() const;
-private:
-#ifdef ENABLE_OPENCSG
-	class OpenCSGPrim *createCSGPrimitive(const class CSGChainObject &csgobj, OpenCSG::Operation operation, bool highlight_mode, bool background_mode, OpenSCADOperator type) const;
-#endif
-	void renderCSGProducts(const class CSGProducts &products, GLint *shaderinfo, 
-											bool highlight_mode, bool background_mode) const;
-
-	CSGProducts *root_products;
-	CSGProducts *highlights_products;
-	CSGProducts *background_products;
-	GLint *shaderinfo;
-};
->>>>>>> 3f7b6b3a
+#endif // OPENCSG_RENDERER_H_