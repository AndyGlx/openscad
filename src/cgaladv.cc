/*
 *  OpenSCAD (www.openscad.org)
 *  Copyright (C) 2009-2011 Clifford Wolf <clifford@clifford.at> and
 *                          Marius Kintel <marius@kintel.net>
 *
 *  This program is free software; you can redistribute it and/or modify
 *  it under the terms of the GNU General Public License as published by
 *  the Free Software Foundation; either version 2 of the License, or
 *  (at your option) any later version.
 *
 *  As a special exception, you have permission to link this program
 *  with the CGAL library and distribute executables, as long as you
 *  follow the requirements of the GNU GPL in regard to all of the
 *  software in the executable aside from CGAL.
 *
 *  This program is distributed in the hope that it will be useful,
 *  but WITHOUT ANY WARRANTY; without even the implied warranty of
 *  MERCHANTABILITY or FITNESS FOR A PARTICULAR PURPOSE.  See the
 *  GNU General Public License for more details.
 *
 *  You should have received a copy of the GNU General Public License
 *  along with this program; if not, write to the Free Software
 *  Foundation, Inc., 59 Temple Place, Suite 330, Boston, MA  02111-1307  USA
 *
 */

#include "cgaladvnode.h"
#include "module.h"
#include "ModuleInstantiation.h"
#include "evalcontext.h"
#include "builtin.h"
#include "polyset.h"
#include <sstream>
#include <assert.h>
#include <boost/assign/std/vector.hpp>
using namespace boost::assign; // bring 'operator+=()' into scope

class CgaladvModule : public AbstractModule
{
public:
	CgaladvType type;
	CgaladvModule(CgaladvType type) : type(type) { }
	AbstractNode *instantiate(const std::shared_ptr<Context>& ctx, const ModuleInstantiation *inst, const std::shared_ptr<EvalContext>& evalctx) const override;
};

AbstractNode *CgaladvModule::instantiate(const std::shared_ptr<Context>& ctx, const ModuleInstantiation *inst, const std::shared_ptr<EvalContext>& evalctx) const
{
	auto node = new CgaladvNode(inst, type);

	AssignmentList args;

	if (type == CgaladvType::MINKOWSKI)
		args += Assignment("convexity");

	if (type == CgaladvType::RESIZE)
		args += Assignment("newsize"), Assignment("auto");

	ContextHandle<Context> c{Context::create<Context>(ctx)};
	c->setVariables(evalctx, args);
	inst->scope.apply(evalctx);

	if (type == CgaladvType::MINKOWSKI) {
<<<<<<< HEAD
		const auto &convexity = c.lookup_variable("convexity", true);
		node->convexity = static_cast<int>(convexity.toDouble());
	} else {
		node->convexity = 0;
	}

	if (type == CgaladvType::RESIZE) {
		const auto &ns = c.lookup_variable("newsize");
=======
		convexity = c->lookup_variable("convexity", true);
	}

	if (type == CgaladvType::RESIZE) {
		auto ns = c->lookup_variable("newsize");
>>>>>>> 77fcf617
		node->newsize << 0,0,0;
		if ( ns.type() == Value::ValueType::VECTOR ) {
			const Value::VectorPtr &vs = ns.toVectorPtr();
			if ( vs->size() >= 1 ) node->newsize[0] = vs[0].toDouble();
			if ( vs->size() >= 2 ) node->newsize[1] = vs[1].toDouble();
			if ( vs->size() >= 3 ) node->newsize[2] = vs[2].toDouble();
		}
<<<<<<< HEAD
		const auto &autosize = c.lookup_variable("auto");
=======
		auto autosize = c->lookup_variable("auto");
>>>>>>> 77fcf617
		node->autosize << false, false, false;
		if ( autosize.type() == Value::ValueType::VECTOR ) {
			const Value::VectorPtr &va = autosize.toVectorPtr();
			if ( va->size() >= 1 ) node->autosize[0] = va[0].toBool();
			if ( va->size() >= 2 ) node->autosize[1] = va[1].toBool();
			if ( va->size() >= 3 ) node->autosize[2] = va[2].toBool();
		}
		else if ( autosize.type() == Value::ValueType::BOOL ) {
			node->autosize << autosize.toBool(),autosize.toBool(),autosize.toBool();
		}
	}

	node->path = Value();

	auto instantiatednodes = inst->instantiateChildren(evalctx);
	node->children.insert(node->children.end(), instantiatednodes.begin(), instantiatednodes.end());

	return node;
}

std::string CgaladvNode::name() const
{
	switch (this->type) {
	case CgaladvType::MINKOWSKI:
		return "minkowski";
		break;
	case CgaladvType::HULL:
		return "hull";
		break;
	case CgaladvType::RESIZE:
		return "resize";
		break;
	default:
		assert(false);
	}
	return "internal_error";
}

std::string CgaladvNode::toString() const
{
	std::ostringstream stream;

	stream << this->name();
	switch (type) {
	case CgaladvType::MINKOWSKI:
		stream << "(convexity = " << this->convexity << ")";
		break;
	case CgaladvType::HULL:
		stream << "()";
		break;
	case CgaladvType::RESIZE:
		stream << "(newsize = ["
		  << this->newsize[0] << "," << this->newsize[1] << "," << this->newsize[2] << "]"
		  << ", auto = ["
		  << this->autosize[0] << "," << this->autosize[1] << "," << this->autosize[2] << "]"
		  << ")";
		break;
	default:
		assert(false);
	}

	return stream.str();
}

void register_builtin_cgaladv()
{
	Builtins::init("minkowski", new CgaladvModule(CgaladvType::MINKOWSKI),
				{
					"minkowski()",
				});

	Builtins::init("hull", new CgaladvModule(CgaladvType::HULL),
				{
					"hull()",
				});

	Builtins::init("resize", new CgaladvModule(CgaladvType::RESIZE),
				{
					"resize([x, y, z])",
					"resize([x, y, z], boolean)",
					"resize([x, y, z], [boolean, boolean, boolean])",
				});
}<|MERGE_RESOLUTION|>--- conflicted
+++ resolved
@@ -60,22 +60,14 @@
 	inst->scope.apply(evalctx);
 
 	if (type == CgaladvType::MINKOWSKI) {
-<<<<<<< HEAD
-		const auto &convexity = c.lookup_variable("convexity", true);
+		const auto &convexity = c->lookup_variable("convexity", true);
 		node->convexity = static_cast<int>(convexity.toDouble());
 	} else {
 		node->convexity = 0;
 	}
 
 	if (type == CgaladvType::RESIZE) {
-		const auto &ns = c.lookup_variable("newsize");
-=======
-		convexity = c->lookup_variable("convexity", true);
-	}
-
-	if (type == CgaladvType::RESIZE) {
-		auto ns = c->lookup_variable("newsize");
->>>>>>> 77fcf617
+		const auto &ns = c->lookup_variable("newsize");
 		node->newsize << 0,0,0;
 		if ( ns.type() == Value::ValueType::VECTOR ) {
 			const Value::VectorPtr &vs = ns.toVectorPtr();
@@ -83,13 +75,9 @@
 			if ( vs->size() >= 2 ) node->newsize[1] = vs[1].toDouble();
 			if ( vs->size() >= 3 ) node->newsize[2] = vs[2].toDouble();
 		}
-<<<<<<< HEAD
-		const auto &autosize = c.lookup_variable("auto");
-=======
-		auto autosize = c->lookup_variable("auto");
->>>>>>> 77fcf617
+		const auto &autosize = c->lookup_variable("auto");
 		node->autosize << false, false, false;
-		if ( autosize.type() == Value::ValueType::VECTOR ) {
+		if (autosize.type() == Value::ValueType::VECTOR) {
 			const Value::VectorPtr &va = autosize.toVectorPtr();
 			if ( va->size() >= 1 ) node->autosize[0] = va[0].toBool();
 			if ( va->size() >= 2 ) node->autosize[1] = va[1].toBool();
@@ -99,8 +87,6 @@
 			node->autosize << autosize.toBool(),autosize.toBool(),autosize.toBool();
 		}
 	}
-
-	node->path = Value();
 
 	auto instantiatednodes = inst->instantiateChildren(evalctx);
 	node->children.insert(node->children.end(), instantiatednodes.begin(), instantiatednodes.end());
