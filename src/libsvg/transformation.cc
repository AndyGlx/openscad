--- conflicted
+++ resolved
@@ -48,13 +48,8 @@
 }
 
 const std::string
-<<<<<<< HEAD
 transformation::get_args() const {
-	std::stringstream str;
-=======
-transformation::get_args() {
 	std::ostringstream str;
->>>>>>> 707043ef
 	for (unsigned int a = 0;a < args.size();a++) {
 		str << ((a == 0) ? "(" : ", ") << args[a];
 	}
