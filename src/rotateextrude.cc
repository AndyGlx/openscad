--- conflicted
+++ resolved
@@ -59,11 +59,10 @@
 	c->setVariables(evalctx, args, optargs);
 	inst->scope.apply(evalctx);
 
-<<<<<<< HEAD
 	node->fn = c->lookup_variable("$fn").toDouble();
 	node->fs = c->lookup_variable("$fs").toDouble();
 	node->fa = c->lookup_variable("$fa").toDouble();
-    
+
 
 	const auto &file = c->lookup_variable("file");
 	const auto &layer = c->lookup_variable("layer", true);
@@ -71,23 +70,8 @@
 	const auto &origin = c->lookup_variable("origin", true);
 	const auto &scale = c->lookup_variable("scale", true);
 	const auto &angle = c->lookup_variable("angle", true);
-    
+
 	if (!file.isUndefined()) {
-=======
-	node->fn = c->lookup_variable("$fn")->toDouble();
-	node->fs = c->lookup_variable("$fs")->toDouble();
-	node->fa = c->lookup_variable("$fa")->toDouble();
-
-
-	auto file = c->lookup_variable("file");
-	auto layer = c->lookup_variable("layer", true);
-	auto convexity = c->lookup_variable("convexity", true);
-	auto origin = c->lookup_variable("origin", true);
-	auto scale = c->lookup_variable("scale", true);
-	auto angle = c->lookup_variable("angle", true);
-
-	if (!file->isUndefined()) {
->>>>>>> dd7b1984
 		printDeprecation("Support for reading files in rotate_extrude will be removed in future releases. Use a child import() instead.");
 		auto filename = lookup_file(file.toString(), inst->path(), c->documentPath());
 		node->filename = filename;
