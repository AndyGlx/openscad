#ifndef PRINTUTILS_H_
#define PRINTUTILS_H_

#include <string>
#include <list>
#include <iostream>
#include <boost/format.hpp>

typedef void (OutputHandlerFunc)(const std::string &msg, void *userdata);
extern OutputHandlerFunc *outputhandler;
extern void *outputhandler_data;
namespace OpenSCAD { extern std::string debug; }

void set_output_handler(OutputHandlerFunc *newhandler, void *userdata);

extern std::list<std::string> print_messages_stack;
void print_messages_push();
void print_messages_pop();
void printDeprecation(const std::string &str);
void resetPrintedDeprecations();

#define PRINT_DEPRECATION(_fmt, _arg) do { printDeprecation(str(boost::format(_fmt) % _arg)); } while (0)

/* PRINT statements come out in same window as ECHO.
 usage: PRINTB("Var1: %s Var2: %i", var1 % var2 ); */
void PRINT(const std::string &msg);
#define PRINTB(_fmt, _arg) do { PRINT(str(boost::format(_fmt) % _arg)); } while (0)

void PRINT_NOCACHE(const std::string &msg);
#define PRINTB_NOCACHE(_fmt, _arg) do { PRINT_NOCACHE(str(boost::format(_fmt) % _arg)); } while (0)

void PRINT_CONTEXT(const class Context *ctx, const class Module *mod, const class ModuleInstantiation *inst);

/*PRINTD: debugging/verbose output. Usage in code:
  CGAL_Point_3 p0(0,0,0),p1(1,0,0),p2(0,1,0);
  PRINTD(" Created 3 points: ");
  PRINTDB("point0, point1, point2: %s %s %s", p0 % p1 % p2 );
  Usage on command line:
  openscad x.scad --debug=all       # prints all debug messages
  openscad x.scad --debug=<srcfile> # prints only debug msgs from srcfile.*.cc
  (example: openscad --debug=export # prints only debug msgs from export.cc )

  For a debug with heavy computation cost, you can guard so that the computation
  only occurs when debugging is turned on. For example:
  if (OpenSCAD::debug!="") PRINTDB("PolySet dump: %s",ps->dump());
*/

void PRINTDEBUG(const std::string &filename,const std::string &msg);
#define PRINTD(_arg) do { PRINTDEBUG(std::string(__FILE__),_arg); } while (0)
#define PRINTDB(_fmt, _arg) do { try { PRINTDEBUG(std::string(__FILE__),str(boost::format(_fmt) % _arg)); } catch(const boost::io::format_error &e) { PRINTDEBUG(std::string(__FILE__),"bad PRINTDB usage"); } } while (0)

std::string two_digit_exp_format( std::string doublestr );
std::string two_digit_exp_format( double x );

<<<<<<< HEAD
=======
// extremely simple logging, eventually replace with something like boost.log
// usage: logstream out(5); openscad_loglevel=6; out << "hi";
static int openscad_loglevel = 0;
class logstream
{
public:
	std::ostream *out;
	int loglevel;
	logstream( int level = 0 ) {
		loglevel = level;
		out = &(std::cout);
	}
	template <typename T> logstream & operator<<( T const &t ) {
		if (out && loglevel <= openscad_loglevel) {
			(*out) << t ;
			out->flush();
		}
		return *this;
	}
};
>>>>>>> fbfc9b08

#endif<|MERGE_RESOLUTION|>--- conflicted
+++ resolved
@@ -52,8 +52,6 @@
 std::string two_digit_exp_format( std::string doublestr );
 std::string two_digit_exp_format( double x );
 
-<<<<<<< HEAD
-=======
 // extremely simple logging, eventually replace with something like boost.log
 // usage: logstream out(5); openscad_loglevel=6; out << "hi";
 static int openscad_loglevel = 0;
@@ -74,6 +72,5 @@
 		return *this;
 	}
 };
->>>>>>> fbfc9b08
 
 #endif