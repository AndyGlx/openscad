--- conflicted
+++ resolved
@@ -111,16 +111,12 @@
          "%2%  --camera=eyex,y,z,centerx,y,z ] \\\n"
          "%2%[ --imgsize=width,height ] [ --projection=(o)rtho|(p)ersp] \\\n"
          "%2%[ --render | --preview[=throwntogether] ] \\\n"
-<<<<<<< HEAD
+         "%2%[ --csglimit=num ] \\\n"
          "%2%[ --enable=<feature> ]"
 #ifdef DEBUG
 				 " [ --debug=module ]"
 #endif
 				 " \\\n"
-=======
-         "%2%[ --csglimit=num ] \\\n"
-         "%2%[ --enable=<feature> ] \\\n"
->>>>>>> 23023bfa
          "%2%filename\n",
  				 progname % (const char *)tabstr);
 	exit(1);
