--- conflicted
+++ resolved
@@ -264,13 +264,8 @@
 	c->setVariables(evalctx, args);
 	inst->scope.apply(evalctx);
 
-<<<<<<< HEAD
-	const auto &v = c.lookup_variable("c");
+	const auto &v = c->lookup_variable("c");
 	if (v.type() == Value::ValueType::VECTOR) {
-=======
-	auto v = c->lookup_variable("c");
-	if (v->type() == Value::ValueType::VECTOR) {
->>>>>>> 77fcf617
 		for (size_t i = 0; i < 4; i++) {
 			node->color[i] = i < v.toVectorPtr()->size() ? (float)v.toVectorPtr()[i].toDouble() : 1.0f;
 			if (node->color[i] > 1 || node->color[i] < 0){
@@ -293,15 +288,9 @@
 			}
 		}
 	}
-<<<<<<< HEAD
-	const auto &alpha = c.lookup_variable("alpha");
+	const auto &alpha = c->lookup_variable("alpha");
 	if (alpha.type() == Value::ValueType::NUMBER) {
 		node->color[3] = alpha.toDouble();
-=======
-	auto alpha = c->lookup_variable("alpha");
-	if (alpha->type() == Value::ValueType::NUMBER) {
-		node->color[3] = alpha->toDouble();
->>>>>>> 77fcf617
 	}
 
 	auto instantiatednodes = inst->instantiateChildren(evalctx);
