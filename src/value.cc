--- conflicted
+++ resolved
@@ -526,13 +526,8 @@
 
 	std::string operator()(const RangePtr &v) const
 		{
-<<<<<<< HEAD
 			const uint32_t steps = v->numValues();
-			if (steps >= 10000) {
-=======
-			const uint32_t steps = v.numValues();
 			if (steps >= RangeType::MAX_RANGE_STEPS) {
->>>>>>> dd7b1984
 				PRINTB("WARNING: Bad range parameter in for statement: too many elements (%lu).", steps);
 				return "";
 			}
@@ -686,10 +681,6 @@
 			return op1 op op2;																								\
 		}																																		\
 																																				\
-		bool operator()(const FunctionType &, const FunctionType &) const {	\
-			return false;																											\
-		}																																		\
-																																				\
 		bool operator()(const bool &op1, const double &op2) const {					\
 			return op1 op op2;																								\
 		}																																		\
@@ -811,39 +802,27 @@
 Value Value::multvecmat(const VectorType &vectorvec, const VectorType &matrixvec)
 {
 	assert(vectorvec.size() == matrixvec.size());
-// Vector * Matrix
-<<<<<<< HEAD
 	VectorPtr dstv;
-	for (size_t i=0;i<matrixvec[0].toVectorPtr()->size();i++) {
+	size_t firstRowSize = matrixvec[0].toVectorPtr()->size();
+	for (size_t i=0;i<firstRowSize;i++) {
 		double r_e = 0.0;
 		for (size_t j=0;j<vectorvec.size();j++) {
 			if (matrixvec[j].type() != ValueType::VECTOR ||
-					matrixvec[j].toVectorPtr()[i].type() != ValueType::NUMBER ||
-					vectorvec[j].type() != ValueType::NUMBER) {
-				return {};
-=======
-	VectorType dstv;
-	size_t firstRowSize =  matrixvec[0]->toVector().size();
-	for (size_t i=0;i<firstRowSize;i++) {
-		double r_e = 0.0;
-		for (size_t j=0;j<vectorvec.size();j++) {
-			if (matrixvec[j]->type() != ValueType::VECTOR ||
-					matrixvec[j]->toVector().size() != firstRowSize) {
+					matrixvec[j].toVectorPtr()->size() != firstRowSize) {
 				PRINTB("WARNING: Matrix must be rectangular. Problem at row %lu", j);
-				return Value::undefined;
+				return Value();
 			}
-			if (vectorvec[j]->type() != ValueType::NUMBER) {
+			if (vectorvec[j].type() != ValueType::NUMBER) {
 				PRINTB("WARNING: Vector must contain only numbers. Problem at index %lu", j);
-				return Value::undefined;
+				return Value();
 			}
-			if (matrixvec[j]->toVector()[i]->type() != ValueType::NUMBER) {
+			if (matrixvec[j].toVectorPtr()[i].type() != ValueType::NUMBER) {
 				PRINTB("WARNING: Matrix must contain only numbers. Problem at row %lu, col %lu", j % i);
-				return Value::undefined;
->>>>>>> dd7b1984
+				return Value();
 			}
 			r_e += vectorvec[j].toDouble() * matrixvec[j].toVectorPtr()[i].toDouble();
 		}
-		dstv->push_back(Value(r_e));
+		dstv->emplace_back(r_e);
 	}
 	return Value(dstv);
 }
@@ -973,7 +952,7 @@
   Value operator()(const Value::VectorPtr &vec, const double &idx) const {
     const auto i = convert_to_uint32(idx);
     if (i < vec->size()) return vec[i].clone();
-    return {};
+    return Value();
   }
 
   Value operator()(const RangePtr &range, const double &idx) const {
@@ -983,12 +962,12 @@
     case 1: return Value(range->step_val);
     case 2: return Value(range->end_val);
     }
-    return {};
+    return Value();
   }
 
   template <typename T, typename U> Value operator()(const T &, const U &) const {
     //    std::cout << "generic bracket_visitor\n";
-    return {};
+    return Value();
   }
 };
 
@@ -997,23 +976,12 @@
   return boost::apply_visitor(bracket_visitor(), this->value, v.value);
 }
 
-<<<<<<< HEAD
 Value Value::operator[](size_t idx) const
 {
   Value v{(double)idx};
   return boost::apply_visitor(bracket_visitor(), this->value, v.value);
 }
 
-void RangeType::normalize()
-{
-  if ((step_val>0) && (end_val < begin_val)) {
-    std::swap(begin_val,end_val);
-    printDeprecation("Using ranges of the form [begin:end] with begin value greater than the end value is deprecated.");
-  }
-}
-
-=======
->>>>>>> dd7b1984
 uint32_t RangeType::numValues() const
 {
 
@@ -1031,33 +999,6 @@
 		}
 	}
 
-<<<<<<< HEAD
-  if ((begin_val == end_val) || std::isinf(step_val)) {
-    return 1;
-  }
-
-  if (step_val == 0) {
-    return std::numeric_limits<uint32_t>::max();
-  }
-
-  double numvals;
-  if (step_val < 0) {
-    if (begin_val < end_val) {
-      return 0;
-    }
-    numvals = (begin_val - end_val) / (-step_val) + 1;
-  } else {
-    if (begin_val > end_val) {
-      return 0;
-    }
-    numvals = (end_val - begin_val) / step_val + 1;
-  }
-
-  return numvals;
-}
-
-RangeType::iterator::iterator(const RangeType &range, type_t type) : range(range), val(range.begin_val), type(type)
-=======
 	if ((begin_val == end_val) || std::isinf(step_val)) {
 		return 1;
 	}
@@ -1072,9 +1013,8 @@
 	return (num_steps == max) ? max : num_steps + 1;
 }
 
-RangeType::iterator::iterator(RangeType &range, type_t type) : range(range), val(range.begin_val), type(type), 
+RangeType::iterator::iterator(const RangeType &range, type_t type) : range(range), val(range.begin_val), type(type), 
 		num_values(range.numValues()), i_step(type == type_t::RANGE_TYPE_END ? num_values : 0)
->>>>>>> dd7b1984
 {
 	update_type();
 }
@@ -1156,21 +1096,13 @@
 	return stream;
 }
 
-std::ostream& operator<<(std::ostream& stream, const FunctionType& f)
-{
+std::ostream& operator<<(std::ostream& stream, const FunctionType& f) {
 	stream << "function(";
 	bool first = true;
-<<<<<<< HEAD
 	for (const auto& arg : f.getArgs()) {
-		stream << (first ? "" : ", ") << arg.name;
-		if (arg.expr) {
-			stream << " = " << *arg.expr;
-=======
-	for (const auto& arg : f.args) {
 		stream << (first ? "" : ", ") << arg->name;
 		if (arg->expr) {
 			stream << " = " << *arg->expr;
->>>>>>> dd7b1984
 		}
 		first = false;
 	}
