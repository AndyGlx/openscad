--- conflicted
+++ resolved
@@ -99,12 +99,9 @@
 	void loadDesignSettings();
 	void saveBackup();
 	void writeBackup(class QFile *file);
-        QString get2dExportFilename(QString format, QString extension);
-<<<<<<< HEAD
+	QString get2dExportFilename(QString format, QString extension);
 	void show_examples();
-=======
-        void setDockWidgetTitle(QDockWidget *dockWidget, QString prefix, bool topLevel);
->>>>>>> 5da18615
+	void setDockWidgetTitle(QDockWidget *dockWidget, QString prefix, bool topLevel);
 
   class QMessageBox *openglbox;
 
