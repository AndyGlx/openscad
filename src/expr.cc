--- conflicted
+++ resolved
@@ -134,7 +134,7 @@
 		return Value(this->left->evaluate(context) || this->right->evaluate(context));
 		break;
 	case Op::Exponent:
-        return ValuePtr(pow(this->left->evaluate(context)->toDouble(), this->right->evaluate(context)->toDouble()));
+		return Value(pow(this->left->evaluate(context).toDouble(), this->right->evaluate(context).toDouble()));
 		break;
 	case Op::Multiply:
 		return Value(this->left->evaluate(context) * this->right->evaluate(context));
@@ -291,20 +291,6 @@
 {
 }
 
-<<<<<<< HEAD
-Value Range::evaluate(const std::shared_ptr<Context>& context) const
-{
-	Value beginValue = this->begin->evaluate(context);
-	if (beginValue.type() == Value::ValueType::NUMBER) {
-		Value endValue = this->end->evaluate(context);
-		if (endValue.type() == Value::ValueType::NUMBER) {
-			if (!this->step) {
-				return Value{RangePtr{RangeType{beginValue.toDouble(), endValue.toDouble()}}};
-			} else {
-				Value stepValue = this->step->evaluate(context);
-				if (stepValue.type() == Value::ValueType::NUMBER) {
-					return Value{RangePtr{RangeType{beginValue.toDouble(), stepValue.toDouble(), endValue.toDouble()}}};
-=======
 /**
  * This is separated because both PRINT_DEPRECATION and PRINT use
  * quite a lot of stack space and the method using it evaluate()
@@ -321,14 +307,14 @@
 	PRINTB("WARNING: begin %s than the end, but step %s, %s", begin % step % locs);
 }
 
-ValuePtr Range::evaluate(const std::shared_ptr<Context>& context) const
-{
-	ValuePtr beginValue = this->begin->evaluate(context);
-	if (beginValue->type() == Value::ValueType::NUMBER) {
-		ValuePtr endValue = this->end->evaluate(context);
-		if (endValue->type() == Value::ValueType::NUMBER) {
-			double begin_val = beginValue->toDouble();
-			double end_val   = endValue->toDouble();
+Value Range::evaluate(const std::shared_ptr<Context>& context) const
+{
+	Value beginValue = this->begin->evaluate(context);
+	if (beginValue.type() == Value::ValueType::NUMBER) {
+		Value endValue = this->end->evaluate(context);
+		if (endValue.type() == Value::ValueType::NUMBER) {
+			double begin_val = beginValue.toDouble();
+			double end_val   = endValue.toDouble();
 			
 			if (!this->step) {
 				if(end_val < begin_val){
@@ -336,12 +322,11 @@
 					print_range_depr(loc, context);
 				}
 				
-				RangeType range(begin_val, end_val);
-				return ValuePtr(range);
+				return Value{RangePtr{RangeType{begin_val, end_val}}};
 			} else {
-				ValuePtr stepValue = this->step->evaluate(context);
-				if (stepValue->type() == Value::ValueType::NUMBER) {
-					double step_val = stepValue->toDouble();
+				Value stepValue = this->step->evaluate(context);
+				if (stepValue.type() == Value::ValueType::NUMBER) {
+					double step_val = stepValue.toDouble();
 					if(this->isLiteral()){
 						if ((step_val>0) && (end_val < begin_val)) {
 							print_range_err("is greater", "is positive", loc, context);
@@ -350,9 +335,7 @@
 						}
 					}
 
-					RangeType range(beginValue->toDouble(), stepValue->toDouble(), endValue->toDouble());
-					return ValuePtr(range);
->>>>>>> dd7b1984
+					return Value{RangePtr{RangeType{begin_val, step_val, end_val}}};
 				}
 			}
 		}
@@ -418,7 +401,6 @@
 	}
 	return Value(vec);
 }
-
 
 void Vector::print(std::ostream &stream, const std::string &) const
 {
@@ -558,13 +540,8 @@
 	if (this->defaultArguments.empty() && !definition_arguments.empty()) {
 		// Assign default values for unspecified parameters
 		for (const auto &arg : definition_arguments) {
-<<<<<<< HEAD
-			if (this->resolvedArguments.find(arg.name) == this->resolvedArguments.end()) {
-				this->defaultArguments.emplace_back(arg.name, arg.expr ? arg.expr->evaluate(context) : Value{});
-=======
 			if (this->resolvedArguments.find(arg->name) == this->resolvedArguments.end()) {
-				this->defaultArguments.emplace_back(arg->name, arg->expr ? arg->expr->evaluate(context) : ValuePtr::undefined);
->>>>>>> dd7b1984
+				this->defaultArguments.emplace_back(arg->name, arg->expr ? arg->expr->evaluate(context) : Value{});
 			}
 		}
 	}
@@ -878,7 +855,7 @@
 
         ContextHandle<Context> tmp{Context::create<Context>(c.ctx)};
         evaluate_sequential_assignment(this->incr_arguments, tmp.ctx, this->loc);
-        c->take_variables(tmp.ctx);
+        c->apply_variables(tmp.ctx);
     }    
 
     if (isListComprehension(this->expr)) {
