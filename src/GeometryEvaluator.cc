--- conflicted
+++ resolved
@@ -388,7 +388,6 @@
 }
 
 /*!
-<<<<<<< HEAD
 	Pass children to parent without touching them. Used by e.g. for loops
 */
 Response GeometryEvaluator::visit(State &state, const ListNode &node)
@@ -405,15 +404,12 @@
 }
 
 /*!
-=======
->>>>>>> d3c6c5cf
 */
 Response GeometryEvaluator::visit(State &state, const GroupNode &node)
 {
 	return visit(state, (const AbstractNode &)node);
 }
 
-<<<<<<< HEAD
 /*!
   Root nodes are handled specially; they will flatten any child group
   nodes to avoid doing an implicit top-level union.
@@ -452,12 +448,6 @@
 		this->root = geom;
 	}
 	return ContinueTraversal;
-=======
-Response GeometryEvaluator::visit(State &state, const RootNode &node)
-{
-	// Just union the top-level objects
-	return visit(state, (const GroupNode &)node);
->>>>>>> d3c6c5cf
 }
 
 Response GeometryEvaluator::visit(State &state, const OffsetNode &node)
@@ -986,11 +976,7 @@
 }
 
 /*!
-<<<<<<< HEAD
-	Not in use
-=======
 	FIXME: Not in use
->>>>>>> d3c6c5cf
 */
 Response GeometryEvaluator::visit(State &state, const AbstractPolyNode &node)
 {
