#include "modcontext.h"
#include "UserModule.h"
#include "ModuleInstantiation.h"
#include "expression.h"
#include "function.h"
#include "printutils.h"
#include "builtin.h"
#include "ModuleCache.h"
#include <cmath>
#include <memory>
#ifdef DEBUG
#include <boost/format.hpp>
#endif

ModuleContext::ModuleContext(const std::shared_ptr<Context> parent, const std::shared_ptr<EvalContext> evalctx)
	: Context(parent), functions_p(nullptr), modules_p(nullptr), evalctx(evalctx)
{
}

ModuleContext::~ModuleContext()
{
}

// Experimental code. See issue #399
#if 0
void ModuleContext::evaluateAssignments(const AssignmentList &assignments)
{
	// First, assign all simple variables
	std::list<std::string> undefined_vars;
 	for (const auto &ass : assignments) {
		Value tmpval = ass.second->evaluate(this);
		if (tmpval.isUndefined()) undefined_vars.push_back(ass.first);
 		else this->set_variable(ass.first, tmpval);
 	}

	// Variables which couldn't be evaluated in the first pass is attempted again,
  // to allow for initialization out of order

	std::unordered_map<std::string, Expression *> tmpass;
	for(const auto &ass : assignments) {
		tmpass[ass.first] = ass.second;
	}
		
	bool changed = true;
	while (changed) {
		changed = false;
		std::list<std::string>::iterator iter = undefined_vars.begin();
		while (iter != undefined_vars.end()) {
			std::list<std::string>::iterator curr = iter++;
			std::unordered_map<std::string, Expression *>::iterator found = tmpass.find(*curr);
			if (found != tmpass.end()) {
				const Expression *expr = found->second;
				Value tmpval = expr->evaluate(this);
				// FIXME: it's not enough to check for undefined;
				// we need to check for any undefined variable in the subexpression
				// For now, ignore this and revisit the validity and order of variable
				// assignments later
				if (!tmpval.isUndefined()) {
					changed = true;
					this->set_variable(*curr, tmpval);
					undefined_vars.erase(curr);
				}
			}
		}+-
	}
}
#endif

void ModuleContext::initializeModule(const UserModule &module)
{
	this->setVariables(evalctx, module.definition_arguments, {}, true);
	// FIXME: Don't access module members directly
	this->functions_p = &module.scope.functions;
	this->modules_p = &module.scope.modules;
	for (const auto &assignment : module.scope.assignments) {
		if (assignment.expr->isLiteral() && this->variables.find(assignment.name) != this->variables.end()) {
			std::string loc = assignment.location().toRelativeString(this->documentPath());
			PRINTB("WARNING: Module %s: Parameter %s is overwritten with a literal, %s", module.name % assignment.name % loc);
		}
		this->set_variable(assignment.name, assignment.expr->evaluate(get_shared_ptr()));
	}

// Experimental code. See issue #399
//	evaluateAssignments(module.scope.assignments);
}

const UserFunction *ModuleContext::findLocalFunction(const std::string &name) const
{
 	if (this->functions_p && this->functions_p->find(name) != this->functions_p->end()) {
		auto f = this->functions_p->find(name)->second;
		if (!f->is_enabled()) {
			PRINTB("WARNING: Experimental builtin function '%s' is not enabled.", name);
			return nullptr;
		}
		return f;
	}
	return nullptr;
}

const UserModule *ModuleContext::findLocalModule(const std::string &name) const
{
	if (this->modules_p && this->modules_p->find(name) != this->modules_p->end()) {
		auto m = this->modules_p->find(name)->second;
		if (!m->is_enabled()) {
			PRINTB("WARNING: Experimental builtin module '%s' is not enabled.", name);
			return nullptr;
		}
		auto replacement = Builtins::instance()->isDeprecated(name);
		if (!replacement.empty()) {
			PRINT_DEPRECATION("The %s() module will be removed in future releases. Use %s instead.", name % replacement);
		}
		return m;
	}
	return nullptr;
}

<<<<<<< HEAD
Value ModuleContext::evaluate_function(const std::string &name, 
																												 const EvalContext *evalctx) const
=======
ValuePtr ModuleContext::evaluate_function(const std::string &name, const std::shared_ptr<EvalContext>& evalctx) const
>>>>>>> 77fcf617
{
	const auto foundf = findLocalFunction(name);
	std::shared_ptr<Context> self = (const_cast<ModuleContext *>(this))->get_shared_ptr();
	if (foundf) return foundf->evaluate(self, evalctx);

	return Context::evaluate_function(name, evalctx);
}

AbstractNode *ModuleContext::instantiate_module(const ModuleInstantiation &inst, const std::shared_ptr<EvalContext>& evalctx) const
{
	const auto foundm = this->findLocalModule(inst.name());
	std::shared_ptr<Context> self = (const_cast<ModuleContext *>(this))->get_shared_ptr();
	if (foundm) return foundm->instantiate(self, &inst, evalctx);

	return Context::instantiate_module(inst, evalctx);
}

#ifdef DEBUG
std::string ModuleContext::dump(const AbstractModule *mod, const ModuleInstantiation *inst)
{
	std::ostringstream s;
	if (inst) {
		s << boost::format("ModuleContext %p (%p) for %s inst (%p) ") % this % this->parent % inst->name() % inst;
	}
	else {
		s << boost::format("ModuleContext: %p (%p)") % this % this->parent;
	}
	s << boost::format("  document path: %s") % *this->document_path;
	if (mod) {
		const UserModule *m = dynamic_cast<const UserModule*>(mod);
		if (m) {
			s << "  module args:";
			for(const auto &arg : m->definition_arguments) {
				s << boost::format("    %s = %s") % arg.name % variables[arg.name];
			}
		}
	}
	typedef std::pair<std::string, Value> ValueMapType;
	s << "  vars:";
	for(const auto &v : constants) {
		s << boost::format("    %s = %s") % v.first % v.second;
	}
	for(const auto &v : variables) {
		s << boost::format("    %s = %s") % v.first % v.second;
	}
	for(const auto &v : config_variables) {
		s << boost::format("    %s = %s") % v.first % v.second;
	}
	return s.str();
}
#endif

ValuePtr FileContext::sub_evaluate_function(const std::string &name, const std::shared_ptr<EvalContext>& evalctx, FileModule *usedmod) const
{
<<<<<<< HEAD
}

Value FileContext::sub_evaluate_function(const std::string &name, 
																						const EvalContext *evalctx,
																						FileModule *usedmod) const
{
	FileContext ctx(this->parent);
	ctx.initializeModule(*usedmod);
=======
	ContextHandle<FileContext> ctx{Context::create<FileContext>(this->parent)};
	ctx->initializeModule(*usedmod);
>>>>>>> 77fcf617
	// FIXME: Set document path
#ifdef DEBUG
	PRINTDB("New lib Context for %s func:", name);
	PRINTDB("%s",ctx->dump(nullptr, nullptr));
#endif
	return usedmod->scope.functions[name]->evaluate(ctx.ctx, evalctx);
}

<<<<<<< HEAD
Value FileContext::evaluate_function(const std::string &name, 
																											 const EvalContext *evalctx) const
=======
ValuePtr FileContext::evaluate_function(const std::string &name, const std::shared_ptr<EvalContext>& evalctx) const
>>>>>>> 77fcf617
{
	const auto foundf = findLocalFunction(name);
	std::shared_ptr<Context> self = (const_cast<FileContext *>(this))->get_shared_ptr();
	if (foundf) return foundf->evaluate(self, evalctx);

	for (const auto &m : *this->usedlibs_p) {
		// usedmod is nullptr if the library wasn't be compiled (error or file-not-found)
		auto usedmod = ModuleCache::instance()->lookup(m);
		if (usedmod && usedmod->scope.functions.find(name) != usedmod->scope.functions.end())
			return sub_evaluate_function(name, evalctx, usedmod);
	}

	return ModuleContext::evaluate_function(name, evalctx);
}

AbstractNode *FileContext::instantiate_module(const ModuleInstantiation &inst, const std::shared_ptr<EvalContext>& evalctx) const
{
	const auto foundm = this->findLocalModule(inst.name());
	std::shared_ptr<Context> self = (const_cast<FileContext *>(this))->get_shared_ptr();
	if (foundm) return foundm->instantiate(self, &inst, evalctx);

	for (const auto &m : *this->usedlibs_p) {
		auto usedmod = ModuleCache::instance()->lookup(m);
		// usedmod is nullptr if the library wasn't be compiled (error or file-not-found)
		if (usedmod && usedmod->scope.modules.find(inst.name()) != usedmod->scope.modules.end()) {
			ContextHandle<FileContext> ctx{Context::create<FileContext>(this->parent)};
			ctx->initializeModule(*usedmod);
			// FIXME: Set document path
#ifdef DEBUG
			PRINTD("New file Context:");
			PRINTDB("%s",ctx->dump(nullptr, &inst));
#endif
			return usedmod->scope.modules[inst.name()]->instantiate(ctx.ctx, &inst, evalctx);
		}
	}

	return ModuleContext::instantiate_module(inst, evalctx);
}

void FileContext::initializeModule(const class FileModule &module)
{
	if (!module.modulePath().empty()) this->document_path = std::make_shared<std::string>(module.modulePath());
	// FIXME: Don't access module members directly
	this->usedlibs_p = &module.usedlibs;
	this->functions_p = &module.scope.functions;
	this->modules_p = &module.scope.modules;
	for (const auto &assignment : module.scope.assignments) {
		this->set_variable(assignment.name, assignment.expr->evaluate(get_shared_ptr()));
	}
}<|MERGE_RESOLUTION|>--- conflicted
+++ resolved
@@ -114,12 +114,7 @@
 	return nullptr;
 }
 
-<<<<<<< HEAD
-Value ModuleContext::evaluate_function(const std::string &name, 
-																												 const EvalContext *evalctx) const
-=======
-ValuePtr ModuleContext::evaluate_function(const std::string &name, const std::shared_ptr<EvalContext>& evalctx) const
->>>>>>> 77fcf617
+Value ModuleContext::evaluate_function(const std::string &name, const std::shared_ptr<EvalContext>& evalctx) const
 {
 	const auto foundf = findLocalFunction(name);
 	std::shared_ptr<Context> self = (const_cast<ModuleContext *>(this))->get_shared_ptr();
@@ -172,21 +167,10 @@
 }
 #endif
 
-ValuePtr FileContext::sub_evaluate_function(const std::string &name, const std::shared_ptr<EvalContext>& evalctx, FileModule *usedmod) const
-{
-<<<<<<< HEAD
-}
-
-Value FileContext::sub_evaluate_function(const std::string &name, 
-																						const EvalContext *evalctx,
-																						FileModule *usedmod) const
-{
-	FileContext ctx(this->parent);
-	ctx.initializeModule(*usedmod);
-=======
+Value FileContext::sub_evaluate_function(const std::string &name, const std::shared_ptr<EvalContext>& evalctx, FileModule *usedmod) const
+{
 	ContextHandle<FileContext> ctx{Context::create<FileContext>(this->parent)};
 	ctx->initializeModule(*usedmod);
->>>>>>> 77fcf617
 	// FIXME: Set document path
 #ifdef DEBUG
 	PRINTDB("New lib Context for %s func:", name);
@@ -195,12 +179,7 @@
 	return usedmod->scope.functions[name]->evaluate(ctx.ctx, evalctx);
 }
 
-<<<<<<< HEAD
-Value FileContext::evaluate_function(const std::string &name, 
-																											 const EvalContext *evalctx) const
-=======
-ValuePtr FileContext::evaluate_function(const std::string &name, const std::shared_ptr<EvalContext>& evalctx) const
->>>>>>> 77fcf617
+Value FileContext::evaluate_function(const std::string &name, const std::shared_ptr<EvalContext>& evalctx) const
 {
 	const auto foundf = findLocalFunction(name);
 	std::shared_ptr<Context> self = (const_cast<FileContext *>(this))->get_shared_ptr();
