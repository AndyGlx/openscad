--- conflicted
+++ resolved
@@ -57,15 +57,9 @@
 	ContextHandle<Context> c{Context::create<Context>(ctx)};
 	c->setVariables(evalctx, args, optargs);
 
-<<<<<<< HEAD
-	const auto &fn = c.lookup_variable("$fn").toDouble();
-	const auto &fa = c.lookup_variable("$fa").toDouble();
-	const auto &fs = c.lookup_variable("$fs").toDouble();
-=======
-	auto fn = c->lookup_variable("$fn")->toDouble();
-	auto fa = c->lookup_variable("$fa")->toDouble();
-	auto fs = c->lookup_variable("$fs")->toDouble();
->>>>>>> 77fcf617
+	const auto &fn = c->lookup_variable("$fn").toDouble();
+	const auto &fa = c->lookup_variable("$fa").toDouble();
+	const auto &fs = c->lookup_variable("$fs").toDouble();
 
 	node->params.set_fn(fn);
 	node->params.set_fa(fa);
