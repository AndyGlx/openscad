/*
 *  OpenSCAD (www.openscad.org)
 *  Copyright (C) 2009-2011 Clifford Wolf <clifford@clifford.at> and
 *                          Marius Kintel <marius@kintel.net>
 *
 *  This program is free software; you can redistribute it and/or modify
 *  it under the terms of the GNU General Public License as published by
 *  the Free Software Foundation; either version 2 of the License, or
 *  (at your option) any later version.
 *
 *  As a special exception, you have permission to link this program
 *  with the CGAL library and distribute executables, as long as you
 *  follow the requirements of the GNU GPL in regard to all of the
 *  software in the executable aside from CGAL.
 *
 *  This program is distributed in the hope that it will be useful,
 *  but WITHOUT ANY WARRANTY; without even the implied warranty of
 *  MERCHANTABILITY or FITNESS FOR A PARTICULAR PURPOSE.  See the
 *  GNU General Public License for more details.
 *
 *  You should have received a copy of the GNU General Public License
 *  along with this program; if not, write to the Free Software
 *  Foundation, Inc., 59 Temple Place, Suite 330, Boston, MA  02111-1307  USA
 *
 */

#include "PolySetCache.h"
#include "ModuleCache.h"
#include "MainWindow.h"
#include "openscad.h" // examplesdir
#include "parsersettings.h"
#include "Preferences.h"
#include "printutils.h"
#include "node.h"
#include "polyset.h"
#include "csgterm.h"
#include "highlighter.h"
#include "export.h"
#include "builtin.h"
#include "progress.h"
#include "dxfdim.h"
#include "AboutDialog.h"
#ifdef ENABLE_OPENCSG
#include "CSGTermEvaluator.h"
#include "OpenCSGRenderer.h"
#include <opencsg.h>
#endif
#include "ProgressWidget.h"
#include "ThrownTogetherRenderer.h"
#include "csgtermnormalizer.h"
#include "QGLView.h"
#include "AutoUpdater.h"
#ifdef Q_OS_MAC
#include "CocoaUtils.h"
#endif
#include "PlatformUtils.h"

#include <QMenu>
#include <QTime>
#include <QMenuBar>
#include <QSplitter>
#include <QFileDialog>
#include <QApplication>
#include <QHBoxLayout>
#include <QVBoxLayout>
#include <QLabel>
#include <QFileInfo>
#include <QTextStream>
#include <QStatusBar>
#include <QDropEvent>
#include <QMimeData>
#include <QUrl>
#include <QTimer>
#include <QMessageBox>
#include <QDesktopServices>
#include <QSettings>
#include <QProgressDialog>
#include <QMutexLocker>

#include <fstream>

#include <algorithm>
#include <boost/version.hpp>
#include <boost/foreach.hpp>
#include <boost/version.hpp>
#include <sys/stat.h>

#ifdef ENABLE_CGAL

#include "CGALCache.h"
#include "CGALEvaluator.h"
#include "PolySetCGALEvaluator.h"
#include "CGALRenderer.h"
#include "CGAL_Nef_polyhedron.h"
#include "cgal.h"
#include "cgalworker.h"

#else

#include "PolySetEvaluator.h"

#endif // ENABLE_CGAL

#ifndef OPENCSG_VERSION_STRING
#define OPENCSG_VERSION_STRING "unknown, <1.3.2"
#endif

#include "boosty.h"

extern QString examplesdir;

// Global application state
unsigned int GuiLocker::gui_locked = 0;

#define QUOTE(x__) # x__
#define QUOTED(x__) QUOTE(x__)

static char helptitle[] =
	"OpenSCAD " QUOTED(OPENSCAD_VERSION)
#ifdef OPENSCAD_COMMIT
	" (git " QUOTED(OPENSCAD_COMMIT) ")"
#endif
	"\nhttp://www.openscad.org\n\n";
static char copyrighttext[] =
	"Copyright (C) 2009-2013 The OpenSCAD Developers\n"
	"\n"
	"This program is free software; you can redistribute it and/or modify "
	"it under the terms of the GNU General Public License as published by "
	"the Free Software Foundation; either version 2 of the License, or "
	"(at your option) any later version.";

static void
settings_setValueList(const QString &key,const QList<int> &list)
{
	QSettings settings;
	settings.beginWriteArray(key);
	for (int i=0;i<list.size(); ++i) {
		settings.setArrayIndex(i);
		settings.setValue("entry",list[i]);
	}
	settings.endArray();
}

QList<int>
settings_valueList(const QString &key, const QList<int> &defaultList = QList<int>())
{
	QSettings settings;
	QList<int> result;
	if (settings.contains(key+"/size")){
		int length = settings.beginReadArray(key);
		for (int i = 0; i < length; ++i) {
			settings.setArrayIndex(i);
			result += settings.value("entry").toInt();
		}
		settings.endArray();
		return result;
	} else {
		return defaultList;
	}

}

MainWindow::MainWindow(const QString &filename)
	: root_inst("group"), progresswidget(NULL)
{
	setupUi(this);

#ifdef ENABLE_CGAL
	this->cgalworker = new CGALWorker();
	connect(this->cgalworker, SIGNAL(done(CGAL_Nef_polyhedron *)), 
					this, SLOT(actionRenderCGALDone(CGAL_Nef_polyhedron *)));
#endif

	top_ctx.registerBuiltin();

	this->openglbox = NULL;
	root_module = NULL;
	absolute_root_node = NULL;
	this->root_chain = NULL;
#ifdef ENABLE_CGAL
	this->root_N = NULL;
	this->cgalRenderer = NULL;
#endif
#ifdef ENABLE_OPENCSG
	this->opencsgRenderer = NULL;
#endif
	this->thrownTogetherRenderer = NULL;

	highlights_chain = NULL;
	background_chain = NULL;
	root_node = NULL;

	tval = 0;
	fps = 0;
	fsteps = 1;

	highlighter = new Highlighter(editor->document());
	editor->setTabStopWidth(30);
	editor->setLineWrapping(true); // Not designable

	this->qglview->statusLabel = new QLabel(this);
	statusBar()->addWidget(this->qglview->statusLabel);

	animate_timer = new QTimer(this);
	connect(animate_timer, SIGNAL(timeout()), this, SLOT(updateTVal()));

	autoReloadTimer = new QTimer(this);
	autoReloadTimer->setSingleShot(false);
	autoReloadTimer->setInterval(200);
	connect(autoReloadTimer, SIGNAL(timeout()), this, SLOT(checkAutoReload()));

	waitAfterReloadTimer = new QTimer(this);
	waitAfterReloadTimer->setSingleShot(true);
	waitAfterReloadTimer->setInterval(200);
	connect(waitAfterReloadTimer, SIGNAL(timeout()), this, SLOT(waitAfterReload()));

	connect(this->e_tval, SIGNAL(textChanged(QString)), this, SLOT(actionRenderCSG()));
	connect(this->e_fps, SIGNAL(textChanged(QString)), this, SLOT(updatedFps()));

	animate_panel->hide();

	// Application menu
#ifdef DEBUG
	this->appActionUpdateCheck->setEnabled(false);
#else
#ifdef Q_OS_MAC
	this->appActionUpdateCheck->setMenuRole(QAction::ApplicationSpecificRole);
	this->appActionUpdateCheck->setEnabled(true);
	connect(this->appActionUpdateCheck, SIGNAL(triggered()), this, SLOT(actionUpdateCheck()));
#endif
#endif
	// File menu
	connect(this->fileActionNew, SIGNAL(triggered()), this, SLOT(actionNew()));
	connect(this->fileActionOpen, SIGNAL(triggered()), this, SLOT(actionOpen()));
	connect(this->fileActionSave, SIGNAL(triggered()), this, SLOT(actionSave()));
	connect(this->fileActionSaveAs, SIGNAL(triggered()), this, SLOT(actionSaveAs()));
	connect(this->fileActionReload, SIGNAL(triggered()), this, SLOT(actionReload()));
	connect(this->fileActionQuit, SIGNAL(triggered()), this, SLOT(quit()));
	connect(this->fileShowLibraryFolder, SIGNAL(triggered()), this, SLOT(actionShowLibraryFolder()));
#ifndef __APPLE__
	QList<QKeySequence> shortcuts = this->fileActionSave->shortcuts();
	shortcuts.push_back(QKeySequence(Qt::Key_F2));
	this->fileActionSave->setShortcuts(shortcuts);
	shortcuts = this->fileActionReload->shortcuts();
	shortcuts.push_back(QKeySequence(Qt::Key_F3));
	this->fileActionReload->setShortcuts(shortcuts);
#endif
	// Open Recent
	for (int i = 0;i<maxRecentFiles; i++) {
		this->actionRecentFile[i] = new QAction(this);
		this->actionRecentFile[i]->setVisible(false);
		this->menuOpenRecent->addAction(this->actionRecentFile[i]);
		connect(this->actionRecentFile[i], SIGNAL(triggered()),
						this, SLOT(actionOpenRecent()));
	}
	this->menuOpenRecent->addSeparator();
	this->menuOpenRecent->addAction(this->fileActionClearRecent);
	connect(this->fileActionClearRecent, SIGNAL(triggered()),
					this, SLOT(clearRecentFiles()));

	if (!examplesdir.isEmpty()) {
		bool found_example = false;
		QStringList examples = QDir(examplesdir).entryList(QStringList("*.scad"), 
		QDir::Files | QDir::Readable, QDir::Name);
		foreach (const QString &ex, examples) {
			this->menuExamples->addAction(ex, this, SLOT(actionOpenExample()));
			found_example = true;
		}
		if (!found_example) {
			delete this->menuExamples;
			this->menuExamples = NULL;
		}
	} else {
		delete this->menuExamples;
		this->menuExamples = NULL;
	}

	// Edit menu
	connect(this->editActionUndo, SIGNAL(triggered()), editor, SLOT(undo()));
	connect(this->editActionRedo, SIGNAL(triggered()), editor, SLOT(redo()));
	connect(this->editActionCut, SIGNAL(triggered()), editor, SLOT(cut()));
	connect(this->editActionCopy, SIGNAL(triggered()), editor, SLOT(copy()));
	connect(this->editActionPaste, SIGNAL(triggered()), editor, SLOT(paste()));
	connect(this->editActionIndent, SIGNAL(triggered()), editor, SLOT(indentSelection()));
	connect(this->editActionUnindent, SIGNAL(triggered()), editor, SLOT(unindentSelection()));
	connect(this->editActionComment, SIGNAL(triggered()), editor, SLOT(commentSelection()));
	connect(this->editActionUncomment, SIGNAL(triggered()), editor, SLOT(uncommentSelection()));
	connect(this->editActionPasteVPT, SIGNAL(triggered()), this, SLOT(pasteViewportTranslation()));
	connect(this->editActionPasteVPR, SIGNAL(triggered()), this, SLOT(pasteViewportRotation()));
	connect(this->editActionZoomIn, SIGNAL(triggered()), editor, SLOT(zoomIn()));
	connect(this->editActionZoomOut, SIGNAL(triggered()), editor, SLOT(zoomOut()));
	connect(this->editActionHide, SIGNAL(triggered()), this, SLOT(hideEditor()));
	connect(this->editActionPreferences, SIGNAL(triggered()), this, SLOT(preferences()));

	// Design menu
	connect(this->designActionAutoReload, SIGNAL(toggled(bool)), this, SLOT(autoReloadSet(bool)));
	connect(this->designActionReloadAndCompile, SIGNAL(triggered()), this, SLOT(actionReloadRenderCSG()));
	connect(this->designActionCompile, SIGNAL(triggered()), this, SLOT(actionRenderCSG()));
#ifdef ENABLE_CGAL
	connect(this->designActionCompileAndRender, SIGNAL(triggered()), this, SLOT(actionRenderCGAL()));
#else
	this->designActionCompileAndRender->setVisible(false);
#endif
	connect(this->designActionDisplayAST, SIGNAL(triggered()), this, SLOT(actionDisplayAST()));
	connect(this->designActionDisplayCSGTree, SIGNAL(triggered()), this, SLOT(actionDisplayCSGTree()));
	connect(this->designActionDisplayCSGProducts, SIGNAL(triggered()), this, SLOT(actionDisplayCSGProducts()));
	connect(this->designActionExportSTL, SIGNAL(triggered()), this, SLOT(actionExportSTL()));
	connect(this->designActionExportOFF, SIGNAL(triggered()), this, SLOT(actionExportOFF()));
	connect(this->designActionExportDXF, SIGNAL(triggered()), this, SLOT(actionExportDXF()));
	connect(this->designActionExportCSG, SIGNAL(triggered()), this, SLOT(actionExportCSG()));
	connect(this->designActionExportImage, SIGNAL(triggered()), this, SLOT(actionExportImage()));
	connect(this->designActionFlushCaches, SIGNAL(triggered()), this, SLOT(actionFlushCaches()));

	// View menu
#ifndef ENABLE_OPENCSG
	this->viewActionOpenCSG->setVisible(false);
#else
	connect(this->viewActionOpenCSG, SIGNAL(triggered()), this, SLOT(viewModeOpenCSG()));
	if (!this->qglview->hasOpenCSGSupport()) {
		this->viewActionOpenCSG->setEnabled(false);
	}
#endif

#ifdef ENABLE_CGAL
	connect(this->viewActionCGALSurfaces, SIGNAL(triggered()), this, SLOT(viewModeCGALSurface()));
	connect(this->viewActionCGALGrid, SIGNAL(triggered()), this, SLOT(viewModeCGALGrid()));
#else
	this->viewActionCGALSurfaces->setVisible(false);
	this->viewActionCGALGrid->setVisible(false);
#endif
	connect(this->viewActionThrownTogether, SIGNAL(triggered()), this, SLOT(viewModeThrownTogether()));
	connect(this->viewActionShowEdges, SIGNAL(triggered()), this, SLOT(viewModeShowEdges()));
	connect(this->viewActionShowAxes, SIGNAL(triggered()), this, SLOT(viewModeShowAxes()));
	connect(this->viewActionShowCrosshairs, SIGNAL(triggered()), this, SLOT(viewModeShowCrosshairs()));
	connect(this->viewActionAnimate, SIGNAL(triggered()), this, SLOT(viewModeAnimate()));
	connect(this->viewActionTop, SIGNAL(triggered()), this, SLOT(viewAngleTop()));
	connect(this->viewActionBottom, SIGNAL(triggered()), this, SLOT(viewAngleBottom()));
	connect(this->viewActionLeft, SIGNAL(triggered()), this, SLOT(viewAngleLeft()));
	connect(this->viewActionRight, SIGNAL(triggered()), this, SLOT(viewAngleRight()));
	connect(this->viewActionFront, SIGNAL(triggered()), this, SLOT(viewAngleFront()));
	connect(this->viewActionBack, SIGNAL(triggered()), this, SLOT(viewAngleBack()));
	connect(this->viewActionDiagonal, SIGNAL(triggered()), this, SLOT(viewAngleDiagonal()));
	connect(this->viewActionCenter, SIGNAL(triggered()), this, SLOT(viewCenter()));
	connect(this->viewActionPerspective, SIGNAL(triggered()), this, SLOT(viewPerspective()));
	connect(this->viewActionOrthogonal, SIGNAL(triggered()), this, SLOT(viewOrthogonal()));
	connect(this->viewActionHide, SIGNAL(triggered()), this, SLOT(hideConsole()));

	// Help menu
	connect(this->helpActionAbout, SIGNAL(triggered()), this, SLOT(helpAbout()));
	connect(this->helpActionHomepage, SIGNAL(triggered()), this, SLOT(helpHomepage()));
	connect(this->helpActionManual, SIGNAL(triggered()), this, SLOT(helpManual()));
	connect(this->helpActionLibraryInfo, SIGNAL(triggered()), this, SLOT(helpLibrary()));


	setCurrentOutput();

	PRINT(helptitle);
	PRINT(copyrighttext);
	PRINT("");

	if (!filename.isEmpty()) {
		openFile(filename);
	} else {
		setFileName("");
	}
	updateRecentFileActions();

	connect(editor->document(), SIGNAL(contentsChanged()), this, SLOT(animateUpdateDocChanged()));
	connect(editor->document(), SIGNAL(modificationChanged(bool)), this, SLOT(setWindowModified(bool)));
	connect(editor->document(), SIGNAL(modificationChanged(bool)), fileActionSave, SLOT(setEnabled(bool)));
	connect(this->qglview, SIGNAL(doAnimateUpdate()), this, SLOT(animateUpdate()));

	connect(Preferences::inst(), SIGNAL(requestRedraw()), this->qglview, SLOT(updateGL()));
	connect(Preferences::inst(), SIGNAL(fontChanged(const QString&,uint)), 
					this, SLOT(setFont(const QString&,uint)));
	connect(Preferences::inst(), SIGNAL(openCSGSettingsChanged()),
					this, SLOT(openCSGSettingsChanged()));
	Preferences::inst()->apply();

	// make sure it looks nice..
	QSettings settings;
	resize(settings.value("window/size", QSize(800, 600)).toSize());
	move(settings.value("window/position", QPoint(0, 0)).toPoint());
	QList<int> s1sizes = settings_valueList("window/splitter1sizes",QList<int>()<<400<<400);
	QList<int> s2sizes = settings_valueList("window/splitter2sizes",QList<int>()<<400<<200);
	splitter1->setSizes(s1sizes);
	splitter2->setSizes(s2sizes);

	// display this window and check for OpenGL 2.0 (OpenCSG) support
	viewModeThrownTogether();
	show();

#ifdef ENABLE_OPENCSG
	viewModeOpenCSG();
#else
	viewModeThrownTogether();
#endif
	loadViewSettings();
	loadDesignSettings();

	setAcceptDrops(true);
	clearCurrentOutput();
}

void
MainWindow::loadViewSettings(){
	QSettings settings;
	if (settings.value("view/showEdges").toBool()) {
		viewActionShowEdges->setChecked(true);
		viewModeShowEdges();
	}
	if (settings.value("view/showAxes").toBool()) {
		viewActionShowAxes->setChecked(true);
		viewModeShowAxes();
	}
	if (settings.value("view/showCrosshairs").toBool()) {
		viewActionShowCrosshairs->setChecked(true);
		viewModeShowCrosshairs();
	}
	if (settings.value("view/orthogonalProjection").toBool()) {
		viewOrthogonal();
	} else {
		viewPerspective();
	}
	if (settings.value("view/hideConsole").toBool()) {
		viewActionHide->setChecked(true);
		hideConsole();
	}
	if (settings.value("view/hideEditor").toBool()) {
		editActionHide->setChecked(true);
		hideEditor();
	}
}

void
MainWindow::loadDesignSettings()
{
	QSettings settings;
	if (settings.value("design/autoReload").toBool()) {
		designActionAutoReload->setChecked(true);
	}
	uint polySetCacheSize = Preferences::inst()->getValue("advanced/polysetCacheSize").toUInt();
	PolySetCache::instance()->setMaxSize(polySetCacheSize);
#ifdef ENABLE_CGAL
	uint cgalCacheSize = Preferences::inst()->getValue("advanced/cgalCacheSize").toUInt();
	CGALCache::instance()->setMaxSize(cgalCacheSize);
#endif
}

MainWindow::~MainWindow()
{
	if (root_module) delete root_module;
	if (root_node) delete root_node;
#ifdef ENABLE_CGAL
	if (this->root_N) delete this->root_N;
	delete this->cgalRenderer;
#endif
#ifdef ENABLE_OPENCSG
	delete this->opencsgRenderer;
#endif
}

void MainWindow::showProgress()
{
	this->statusBar()->addPermanentWidget(qobject_cast<ProgressWidget*>(sender()));
}

void MainWindow::report_func(const class AbstractNode*, void *vp, int mark)
{
	MainWindow *thisp = static_cast<MainWindow*>(vp);
	int v = (int)((mark*1000.0) / progress_report_count);
	int permille = v < 1000 ? v : 999; 
<<<<<<< HEAD
=======
	printf("Progress: %d\n", permille);
>>>>>>> a126fa82
	if (permille > thisp->progresswidget->value()) {
		QMetaObject::invokeMethod(thisp->progresswidget, "setValue", Qt::QueuedConnection,
															Q_ARG(int, permille));
		QApplication::processEvents();
	}

	// FIXME: Check if cancel was requested by e.g. Application quit
	if (thisp->progresswidget->wasCanceled()) throw ProgressCancelException();
}

/*!
	Requests to open a file from an external event, e.g. by double-clicking a filename.
 */
#ifdef ENABLE_MDI
void MainWindow::requestOpenFile(const QString &filename)
{
	new MainWindow(filename);
}
#else
void MainWindow::requestOpenFile(const QString &)
{
}
#endif

void
MainWindow::openFile(const QString &new_filename)
{
	QString actual_filename = new_filename;
	QFileInfo fi(new_filename);
	if (fi.suffix().toLower().contains(QRegExp("^(stl|off|dxf)$"))) {
		actual_filename = QString();
	}
#ifdef ENABLE_MDI
	if (!editor->toPlainText().isEmpty()) {
		new MainWindow(actual_filename);
		clearCurrentOutput();
		return;
	}
#endif
	setFileName(actual_filename);
<<<<<<< HEAD

=======
	
>>>>>>> a126fa82
	fileChangedOnDisk(); // force cached autoReloadId to update
	refreshDocument();
	updateRecentFiles();
	if (actual_filename.isEmpty()) {
		this->editor->setPlainText(QString("import(\"%1\");\n").arg(new_filename));
	}
}

void
MainWindow::setFileName(const QString &filename)
{
	if (filename.isEmpty()) {
		this->fileName.clear();
		this->top_ctx.setDocumentPath(currentdir);
		setWindowTitle("OpenSCAD - New Document[*]");
	}
	else {
		QFileInfo fileinfo(filename);
		setWindowTitle("OpenSCAD - " + fileinfo.fileName() + "[*]");

		// Check that the canonical file path exists - only update recent files
		// if it does. Should prevent empty list items on initial open etc.
		QString infoFileName = fileinfo.absoluteFilePath();
		if (!infoFileName.isEmpty()) {
			this->fileName = infoFileName;
		} else {
			this->fileName = fileinfo.fileName();
		}
		
		this->top_ctx.setDocumentPath(fileinfo.dir().absolutePath().toLocal8Bit().constData());
		QDir::setCurrent(fileinfo.dir().absolutePath());
	}

}

void MainWindow::updateRecentFiles()
{
	// Check that the canonical file path exists - only update recent files
	// if it does. Should prevent empty list items on initial open etc.
	QFileInfo fileinfo(this->fileName);
	QString infoFileName = fileinfo.absoluteFilePath();
	QSettings settings; // already set up properly via main.cpp
	QStringList files = settings.value("recentFileList").toStringList();
	files.removeAll(infoFileName);
	files.prepend(infoFileName);
	while (files.size() > maxRecentFiles) files.removeLast();
	settings.setValue("recentFileList", files);

	foreach(QWidget *widget, QApplication::topLevelWidgets()) {
		MainWindow *mainWin = qobject_cast<MainWindow *>(widget);
		if (mainWin) {
			mainWin->updateRecentFileActions();
		}
	}
}


void MainWindow::updatedFps()
{
	bool fps_ok;
	double fps = this->e_fps->text().toDouble(&fps_ok);
	animate_timer->stop();
	if (fps_ok && fps > 0) {
		animate_timer->setSingleShot(false);
		animate_timer->setInterval(int(1000 / this->e_fps->text().toDouble()));
		animate_timer->start();
	}
}

void MainWindow::updateTVal()
{
	bool fps_ok;
	double fps = this->e_fps->text().toDouble(&fps_ok);
	if (fps_ok) {
		if (fps <= 0) {
			actionRenderCSG();
		} else {
			double s = this->e_fsteps->text().toDouble();
			double t = this->e_tval->text().toDouble() + 1/s;
			QString txt;
			txt.sprintf("%.5f", t >= 1.0 ? 0.0 : t);
			this->e_tval->setText(txt);
		}
	}
}

void MainWindow::refreshDocument()
{
	setCurrentOutput();
	if (!this->fileName.isEmpty()) {
		QFile file(this->fileName);
		if (!file.open(QIODevice::ReadOnly | QIODevice::Text)) {
			PRINTB("Failed to open file %s: %s", 
						 this->fileName.toLocal8Bit().constData() % file.errorString().toLocal8Bit().constData());
		}
		else {
			QTextStream reader(&file);
			reader.setCodec("UTF-8");
			QString text = reader.readAll();
			PRINTB("Loaded design '%s'.", this->fileName.toLocal8Bit().constData());
			editor->setPlainText(text);
		}
	}
	setCurrentOutput();
}

/*!
	compiles the design. Calls compileDone() if anything was compiled
*/
void MainWindow::compile(bool reload, bool forcedone)
{
	bool shouldcompiletoplevel = false;
	bool didcompile = false;

	// Reload checks the timestamp of the toplevel file and refreshes if necessary,
	if (reload) {
		// Refresh files if it has changed on disk
		if (fileChangedOnDisk() && checkEditorModified()) {
			shouldcompiletoplevel = true;
			refreshDocument();
		}
		// If the file hasn't changed, we might still need to compile it
		// if we haven't yet compiled the current text.
		else {
			QString current_doc = editor->toPlainText();
			if (current_doc != last_compiled_doc)	shouldcompiletoplevel = true;
		}
	}
	else {
		shouldcompiletoplevel = true;
	}

	if (!shouldcompiletoplevel && this->root_module && this->root_module->includesChanged()) {
		shouldcompiletoplevel = true;
	}

	if (shouldcompiletoplevel) {
		console->clear();
		compileTopLevelDocument();
		didcompile = true;
	}

	if (this->root_module) {
		if (this->root_module->handleDependencies()) {
			PRINTB("Module cache size: %d modules", ModuleCache::instance()->size());
			didcompile = true;
		}
	}

	// If we're auto-reloading, listen for a cascade of changes by starting a timer
	// if something changed _and_ there are any external dependencies
	if (reload && didcompile && this->root_module) {
		if (this->root_module->hasIncludes() ||
				this->root_module->usesLibraries()) {
			this->waitAfterReloadTimer->start();
			return;
		}
	}
	compileDone(didcompile | forcedone);
}

void MainWindow::waitAfterReload()
{
	if (this->root_module->handleDependencies()) {
		this->waitAfterReloadTimer->start();
		return;
	}
	else {
		compile(true, true); // In case file itself or top-level includes changed during dependency updates
	}
}

void MainWindow::compileDone(bool didchange)
{
	const char *callslot;
	if (didchange) {
		instantiateRoot();
		callslot = afterCompileSlot;
	}
	else {
		callslot = "compileEnded";
	}

	this->procevents = false;
	QMetaObject::invokeMethod(this, callslot);
}

void MainWindow::compileEnded()
{
	clearCurrentOutput();
	GuiLocker::unlock();
	if (designActionAutoReload->isChecked()) autoReloadTimer->start();
}

void MainWindow::instantiateRoot()
{
	// Go on and instantiate root_node, then call the continuation slot

  // Invalidate renderers before we kill the CSG tree
	this->qglview->setRenderer(NULL);
	delete this->opencsgRenderer;
	this->opencsgRenderer = NULL;
	delete this->thrownTogetherRenderer;
	this->thrownTogetherRenderer = NULL;

	// Remove previous CSG tree
	delete this->absolute_root_node;
	this->absolute_root_node = NULL;

	this->root_raw_term.reset();
	this->root_norm_term.reset();

	delete this->root_chain;
	this->root_chain = NULL;

	this->highlight_terms.clear();
	delete this->highlights_chain;
	this->highlights_chain = NULL;

	this->background_terms.clear();
	delete this->background_chain;
	this->background_chain = NULL;

	this->root_node = NULL;
	this->tree.setRoot(NULL);

	if (this->root_module) {
		// Evaluate CSG tree
		PRINT("Compiling design (CSG Tree generation)...");
		if (this->procevents) QApplication::processEvents();
		
		AbstractNode::resetIndexCounter();

		// split these two lines - gcc 4.7 bug
		ModuleInstantiation mi = ModuleInstantiation( "group" );
		this->root_inst = mi; 

		this->absolute_root_node = this->root_module->instantiate(&top_ctx, &this->root_inst, NULL);
		
		if (this->absolute_root_node) {
			// Do we have an explicit root node (! modifier)?
			if (!(this->root_node = find_root_tag(this->absolute_root_node))) {
				this->root_node = this->absolute_root_node;
			}
			// FIXME: Consider giving away ownership of root_node to the Tree, or use reference counted pointers
			this->tree.setRoot(this->root_node);
			// Dump the tree (to initialize caches).
			// FIXME: We shouldn't really need to do this explicitly..
			this->tree.getString(*this->root_node);
		}
	}

	if (!this->root_node) {
		if (parser_error_pos < 0) {
			PRINT("ERROR: Compilation failed! (no top level object found)");
		} else {
			PRINT("ERROR: Compilation failed!");
		}
		if (this->procevents) QApplication::processEvents();
	}
}

/*!
	Generates CSG tree for OpenCSG evaluation.
	Assumes that the design has been parsed and evaluated (this->root_node is set)
*/
void MainWindow::compileCSG(bool procevents)
{
	assert(this->root_node);
	PRINT("Compiling design (CSG Products generation)...");
	if (procevents) QApplication::processEvents();

	// Main CSG evaluation
	QTime t;
	t.start();

	this->progresswidget = new ProgressWidget(this);
	connect(this->progresswidget, SIGNAL(requestShow()), this, SLOT(showProgress()));

	progress_report_prep(this->root_node, report_func, this);
	try {
#ifdef ENABLE_CGAL
		CGALEvaluator cgalevaluator(this->tree);
		PolySetCGALEvaluator psevaluator(cgalevaluator);
#else
		PolySetEvaluator psevaluator(this->tree);
#endif
		CSGTermEvaluator csgrenderer(this->tree, &psevaluator);
		if (procevents) QApplication::processEvents();
		this->root_raw_term = csgrenderer.evaluateCSGTerm(*root_node, highlight_terms, background_terms);
		if (!root_raw_term) {
			PRINT("ERROR: CSG generation failed! (no top level object found)");
		}
		PolySetCache::instance()->print();
#ifdef ENABLE_CGAL
		CGALCache::instance()->print();
#endif
		if (procevents) QApplication::processEvents();
	}
	catch (const ProgressCancelException &e) {
		PRINT("CSG generation cancelled.");
	}
	progress_report_fin();
	this->statusBar()->removeWidget(this->progresswidget);
	delete this->progresswidget;
	this->progresswidget = NULL;

	if (root_raw_term) {
		PRINT("Compiling design (CSG Products normalization)...");
		if (procevents) QApplication::processEvents();
		
		size_t normalizelimit = 2 * Preferences::inst()->getValue("advanced/openCSGLimit").toUInt();
		CSGTermNormalizer normalizer(normalizelimit);
		this->root_norm_term = normalizer.normalize(this->root_raw_term);
		if (this->root_norm_term) {
			this->root_chain = new CSGChain();
			this->root_chain->import(this->root_norm_term);
		}
		else {
			this->root_chain = NULL;
			PRINT("WARNING: CSG normalization resulted in an empty tree");
			if (procevents) QApplication::processEvents();
		}
		
		if (highlight_terms.size() > 0)
		{
			PRINTB("Compiling highlights (%d CSG Trees)...", highlight_terms.size());
			if (procevents) QApplication::processEvents();
			
			highlights_chain = new CSGChain();
			for (unsigned int i = 0; i < highlight_terms.size(); i++) {
				highlight_terms[i] = normalizer.normalize(highlight_terms[i]);
				highlights_chain->import(highlight_terms[i]);
			}
		}
		
		if (background_terms.size() > 0)
		{
			PRINTB("Compiling background (%d CSG Trees)...", background_terms.size());
			if (procevents) QApplication::processEvents();
			
			background_chain = new CSGChain();
			for (unsigned int i = 0; i < background_terms.size(); i++) {
				background_terms[i] = normalizer.normalize(background_terms[i]);
				background_chain->import(background_terms[i]);
			}
		}

		if (this->root_chain && 
				(this->root_chain->objects.size() > 
				 Preferences::inst()->getValue("advanced/openCSGLimit").toUInt())) {
			PRINTB("WARNING: Normalized tree has %d elements!", this->root_chain->objects.size());
			PRINT("WARNING: OpenCSG rendering has been disabled.");
		}
		else {
			PRINTB("Normalized CSG tree has %d elements", 
						 (this->root_chain ? this->root_chain->objects.size() : 0));
			this->opencsgRenderer = new OpenCSGRenderer(this->root_chain, 
																									this->highlights_chain, 
																									this->background_chain, 
																									this->qglview->shaderinfo);
		}
		this->thrownTogetherRenderer = new ThrownTogetherRenderer(this->root_chain, 
																															this->highlights_chain, 
																															this->background_chain);
		PRINT("CSG generation finished.");
		int s = t.elapsed() / 1000;
		PRINTB("Total rendering time: %d hours, %d minutes, %d seconds", (s / (60*60)) % ((s / 60) % 60) % (s % 60));
		if (procevents) QApplication::processEvents();
	}
}

void MainWindow::actionUpdateCheck()
{
	if (AutoUpdater *updater =AutoUpdater::updater()) {
		updater->checkForUpdates();
	}
}

void MainWindow::actionNew()
{
#ifdef ENABLE_MDI
	new MainWindow(QString());
#else
	if (!maybeSave())
		return;

	setFileName("");
	editor->setPlainText("");
#endif
}

void MainWindow::actionOpen()
{
	QString new_filename = QFileDialog::getOpenFileName(this, "Open File", "",
																											"OpenSCAD Designs (*.scad *.csg)");
#ifdef ENABLE_MDI
	if (!new_filename.isEmpty()) {
		new MainWindow(new_filename);
	}
#else
	if (!new_filename.isEmpty()) {
		if (!maybeSave())
			return;
		
		setCurrentOutput();
		openFile(new_filename);
		clearCurrentOutput();
	}
#endif
}

void MainWindow::actionOpenRecent()
{
	QAction *action = qobject_cast<QAction *>(sender());

#ifdef ENABLE_MDI
	new MainWindow(action->data().toString());
#else
	if (!maybeSave())
		return;

	if (action) {
		openFile(action->data().toString());
	}
#endif
}

void MainWindow::clearRecentFiles()
{
	QSettings settings; // already set up properly via main.cpp
	QStringList files;
	settings.setValue("recentFileList", files);

	updateRecentFileActions();
}

void MainWindow::updateRecentFileActions()
{
	QSettings settings; // set up project and program properly in main.cpp
	QStringList files = settings.value("recentFileList").toStringList();

	int originalNumRecentFiles = files.size();

	// Remove any duplicate or empty entries from the list
#if (QT_VERSION >= QT_VERSION_CHECK(4, 5, 0))
	files.removeDuplicates();
#endif
	files.removeAll(QString());
	// Now remove any entries which do not exist
	for(int i = files.size()-1; i >= 0; --i) {
		QFileInfo fileInfo(files[i]);
		if (!QFile(fileInfo.absoluteFilePath()).exists())
			files.removeAt(i);
	}

	int numRecentFiles = qMin(files.size(),
														static_cast<int>(maxRecentFiles));

	for (int i = 0; i < numRecentFiles; ++i) {
		this->actionRecentFile[i]->setText(QFileInfo(files[i]).fileName());
		this->actionRecentFile[i]->setData(files[i]);
		this->actionRecentFile[i]->setVisible(true);
	}
	for (int j = numRecentFiles; j < maxRecentFiles; ++j)
		this->actionRecentFile[j]->setVisible(false);

	// If we had to prune the list, then save the cleaned list
	if (originalNumRecentFiles != numRecentFiles)
		settings.setValue("recentFileList", files);
}

void MainWindow::actionOpenExample()
{
	QAction *action = qobject_cast<QAction *>(sender());
	if (action) {
		openFile(examplesdir + QDir::separator() + action->text());
	}
}

void MainWindow::actionSave()
{
	if (this->fileName.isEmpty()) {
		actionSaveAs();
	}
	else {
		setCurrentOutput();
		QFile file(this->fileName);
		if (!file.open(QIODevice::WriteOnly | QIODevice::Truncate | QIODevice::Text)) {
			PRINTB("Failed to open file for writing: %s (%s)", this->fileName.toLocal8Bit().constData() % file.errorString().toLocal8Bit().constData());
			QMessageBox::warning(this, windowTitle(), tr("Failed to open file for writing:\n %1 (%2)")
					.arg(this->fileName).arg(file.errorString()));
		}
		else {
			QTextStream writer(&file);
			writer.setCodec("UTF-8");
			writer << this->editor->toPlainText();
			PRINTB("Saved design '%s'.", this->fileName.toLocal8Bit().constData());
			this->editor->setContentModified(false);
		}
		clearCurrentOutput();
		updateRecentFiles();
	}
}

void MainWindow::actionSaveAs()
{
	QString new_filename = QFileDialog::getSaveFileName(this, "Save File",
			this->fileName.isEmpty()?"Untitled.scad":this->fileName,
			"OpenSCAD Designs (*.scad)");
	if (!new_filename.isEmpty()) {
		if (QFileInfo(new_filename).suffix().isEmpty()) {
			new_filename.append(".scad");

			// Manual overwrite check since Qt doesn't do it, when using the
			// defaultSuffix property
			QFileInfo info(new_filename);
			if (info.exists()) {
				if (QMessageBox::warning(this, windowTitle(),
						 tr("%1 already exists.\nDo you want to replace it?").arg(info.fileName()),
						 QMessageBox::Yes | QMessageBox::No, QMessageBox::No) != QMessageBox::Yes) {
					return;
				}
			}
		}
		setFileName(new_filename);
		actionSave();
	}
}

void MainWindow::actionShowLibraryFolder()
{
	std::string path = PlatformUtils::libraryPath();
	if (!fs::exists(path)) {
		PRINTB("WARNING: Library path %s doesnt exist. Creating", path);
		if (!PlatformUtils::createLibraryPath()) {
			PRINTB("ERROR: Cannot create library path: %s",path);
		}
	}
	QString url = QString::fromStdString( path );
	//PRINTB("Opening file browser for %s", url.toStdString() );
	QDesktopServices::openUrl(QUrl::fromLocalFile( url ));
}

void MainWindow::actionReload()
{
	if (checkEditorModified()) {
		fileChangedOnDisk(); // force cached autoReloadId to update
		refreshDocument();
	}
}

void MainWindow::hideEditor()
{
	QSettings settings;
	if (editActionHide->isChecked()) {
		editor->hide();
		settings.setValue("view/hideEditor",true);
	} else {
		editor->show();
		settings.setValue("view/hideEditor",false);
	}
}

void MainWindow::pasteViewportTranslation()
{
	QTextCursor cursor = editor->textCursor();
	QString txt;
	txt.sprintf("[ %.2f, %.2f, %.2f ]", -qglview->cam.object_trans.x(), -qglview->cam.object_trans.y(), -qglview->cam.object_trans.z());
	cursor.insertText(txt);
}

void MainWindow::pasteViewportRotation()
{
	QTextCursor cursor = editor->textCursor();
	QString txt;
	txt.sprintf("[ %.2f, %.2f, %.2f ]",
		fmodf(360 - qglview->cam.object_rot.x() + 90, 360), fmodf(360 - qglview->cam.object_rot.y(), 360), fmodf(360 - qglview->cam.object_rot.z(), 360));
	cursor.insertText(txt);
}

void MainWindow::updateTemporalVariables()
{
	this->top_ctx.set_variable("$t", Value(this->e_tval->text().toDouble()));
	
	Value::VectorType vpt;
	vpt.push_back(Value(-qglview->cam.object_trans.x()));
	vpt.push_back(Value(-qglview->cam.object_trans.y()));
	vpt.push_back(Value(-qglview->cam.object_trans.z()));
	this->top_ctx.set_variable("$vpt", Value(vpt));
	
	Value::VectorType vpr;
	vpr.push_back(Value(fmodf(360 - qglview->cam.object_rot.x() + 90, 360)));
	vpr.push_back(Value(fmodf(360 - qglview->cam.object_rot.y(), 360)));
	vpr.push_back(Value(fmodf(360 - qglview->cam.object_rot.z(), 360)));
	top_ctx.set_variable("$vpr", Value(vpr));
}

bool MainWindow::fileChangedOnDisk()
{
	if (!this->fileName.isEmpty()) {
		struct stat st;
		memset(&st, 0, sizeof(struct stat));
		bool valid = (stat(this->fileName.toLocal8Bit(), &st) == 0);
		// If file isn't there, just return and use current editor text
		if (!valid) return false;

		std::string newid = str(boost::format("%x.%x") % st.st_mtime % st.st_size);

		if (newid != this->autoReloadId) {
			this->autoReloadId = newid;
			return true;
		}
	}
	return false;
}

/*!
	Returns true if anything was compiled.
*/
void MainWindow::compileTopLevelDocument()
{
<<<<<<< HEAD
	bool shouldcompiletoplevel = !reload;

	if (this->root_module && this->root_module->includesChanged()) {
		shouldcompiletoplevel = true;
	}

	if (reload) {	
		// Refresh file if it has changed on disk
	  if (fileChangedOnDisk() && checkEditorModified()) {
			shouldcompiletoplevel = true;
			refreshDocument();
		}
	  // If the file hasn't changed, we might still need to compile it
	  // if we haven't yet compiled the current text.
		else if (!editor->isContentModified()) {
			QString current_doc = editor->toPlainText();
			if (current_doc != last_compiled_doc) shouldcompiletoplevel = true;
		}
	}
=======
	updateTemporalVariables();
>>>>>>> a126fa82
	
	this->last_compiled_doc = editor->toPlainText();
	std::string fulltext = 
		std::string(this->last_compiled_doc.toLocal8Bit().constData()) +
		"\n" + commandline_commands;
	
	delete this->root_module;
	this->root_module = NULL;
	
	this->root_module = parse(fulltext.c_str(),
														this->fileName.isEmpty() ? 
														"" : 
														QFileInfo(this->fileName).absolutePath().toLocal8Bit(), 
														false);
	
	if (!animate_panel->isVisible()) {
		highlighter->unhighlightLastError();
		if (!this->root_module) {
			QTextCursor cursor = editor->textCursor();
			cursor.setPosition(parser_error_pos);
			editor->setTextCursor(cursor);
			highlighter->highlightError( parser_error_pos );
		}
	}
}

void MainWindow::checkAutoReload()
{
	if (!this->fileName.isEmpty()) {
		actionReloadRenderCSG();
	}
}

void MainWindow::autoReloadSet(bool on)
{
	QSettings settings;
	settings.setValue("design/autoReload",designActionAutoReload->isChecked());
	if (on) {
<<<<<<< HEAD
		autoReloadTimer->start(200);
=======
		autoReloadId = "";
		autoReloadTimer->start();
>>>>>>> a126fa82
	} else {
		autoReloadTimer->stop();
	}
}

bool MainWindow::checkEditorModified()
{
	if (editor->isContentModified()) {
		QMessageBox::StandardButton ret;
		ret = QMessageBox::warning(this, "Application",
				"The document has been modified.\n"
				"Do you really want to reload the file?",
				QMessageBox::Yes | QMessageBox::No);
		if (ret != QMessageBox::Yes) {
			designActionAutoReload->setChecked(false);
			return false;
		}
	}
	return true;
}

void MainWindow::actionReloadRenderCSG()
{
	if (GuiLocker::isLocked()) return;
	GuiLocker::lock();
	autoReloadTimer->stop();
	setCurrentOutput();

	// PRINT("Parsing design (AST generation)...");
	// QApplication::processEvents();
	this->afterCompileSlot = "csgReloadRender";
	this->procevents = true;
	compile(true);
}

void MainWindow::csgReloadRender()
{
	if (this->root_node) compileCSG(true);

	// Go to non-CGAL view mode
	if (viewActionThrownTogether->isChecked()) {
		viewModeThrownTogether();
	}
	else {
#ifdef ENABLE_OPENCSG
		viewModeOpenCSG();
#else
		viewModeThrownTogether();
#endif
	}
	compileEnded();
}

void MainWindow::actionRenderCSG()
{
	if (GuiLocker::isLocked()) return;
	GuiLocker::lock();
	autoReloadTimer->stop();
	setCurrentOutput();

	PRINT("Parsing design (AST generation)...");
	QApplication::processEvents();
	this->afterCompileSlot = "csgRender";
	this->procevents = !viewActionAnimate->isChecked();
	compile(false);
}

void MainWindow::csgRender()
{
	if (this->root_node) compileCSG(!viewActionAnimate->isChecked());

	// Go to non-CGAL view mode
	if (viewActionThrownTogether->isChecked()) {
		viewModeThrownTogether();
	}
	else {
#ifdef ENABLE_OPENCSG
		viewModeOpenCSG();
#else
		viewModeThrownTogether();
#endif
	}

	if (viewActionAnimate->isChecked() && e_dump->isChecked()) {
		QImage img = this->qglview->grabFrameBuffer();
		QString filename;
		double s = this->e_fsteps->text().toDouble();
		double t = this->e_tval->text().toDouble();
		filename.sprintf("frame%05d.png", int(round(s*t)));
		img.save(filename, "PNG");
	}
	
	compileEnded();
}

#ifdef ENABLE_CGAL

void MainWindow::actionRenderCGAL()
{
	if (GuiLocker::isLocked()) return;
	GuiLocker::lock();
	autoReloadTimer->stop();
	setCurrentOutput();

	PRINT("Parsing design (AST generation)...");
	QApplication::processEvents();
	this->afterCompileSlot = "cgalRender";
	this->procevents = true;
	compile(false);
}

void MainWindow::cgalRender()
{
	if (!this->root_module || !this->root_node) {
		return;
	}

	this->qglview->setRenderer(NULL);
	delete this->cgalRenderer;
	this->cgalRenderer = NULL;
	if (this->root_N) {
		delete this->root_N;
		this->root_N = NULL;
	}

	PRINT("Rendering Polygon Mesh using CGAL...");

	this->progresswidget = new ProgressWidget(this);
	connect(this->progresswidget, SIGNAL(requestShow()), this, SLOT(showProgress()));

	progress_report_prep(this->root_node, report_func, this);

	this->cgalworker->start(this->tree);
}

void MainWindow::actionRenderCGALDone(CGAL_Nef_polyhedron *root_N)
{
	progress_report_fin();

	if (root_N) {
		PolySetCache::instance()->print();
#ifdef ENABLE_CGAL
		CGALCache::instance()->print();
#endif
		if (!root_N->isNull()) {
			if (root_N->dim == 2) {
				PRINT("   Top level object is a 2D object:");
				PRINTB("   Empty:      %6s", (root_N->p2->is_empty() ? "yes" : "no"));
				PRINTB("   Plane:      %6s", (root_N->p2->is_plane() ? "yes" : "no"));
				PRINTB("   Vertices:   %6d", root_N->p2->explorer().number_of_vertices());
				PRINTB("   Halfedges:  %6d", root_N->p2->explorer().number_of_halfedges());
				PRINTB("   Edges:      %6d", root_N->p2->explorer().number_of_edges());
				PRINTB("   Faces:      %6d", root_N->p2->explorer().number_of_faces());
				PRINTB("   FaceCycles: %6d", root_N->p2->explorer().number_of_face_cycles());
				PRINTB("   ConnComp:   %6d", root_N->p2->explorer().number_of_connected_components());
			}
			
			if (root_N->dim == 3) {
				PRINT("   Top level object is a 3D object:");
				PRINTB("   Simple:     %6s", (root_N->p3->is_simple() ? "yes" : "no"));
				PRINTB("   Valid:      %6s", (root_N->p3->is_valid() ? "yes" : "no"));
				PRINTB("   Vertices:   %6d", root_N->p3->number_of_vertices());
				PRINTB("   Halfedges:  %6d", root_N->p3->number_of_halfedges());
				PRINTB("   Edges:      %6d", root_N->p3->number_of_edges());
				PRINTB("   Halffacets: %6d", root_N->p3->number_of_halffacets());
				PRINTB("   Facets:     %6d", root_N->p3->number_of_facets());
				PRINTB("   Volumes:    %6d", root_N->p3->number_of_volumes());
			}
		}

		int s = this->progresswidget->elapsedTime() / 1000;
		PRINTB("Total rendering time: %d hours, %d minutes, %d seconds", (s / (60*60)) % ((s / 60) % 60) % (s % 60));

		this->root_N = root_N;
		if (!this->root_N->isNull()) {
			this->cgalRenderer = new CGALRenderer(*this->root_N);
			// Go to CGAL view mode
			if (viewActionCGALGrid->isChecked()) {
				viewModeCGALGrid();
			}
			else {
				viewModeCGALSurface();
			}
			
			PRINT("Rendering finished.");
		}
		else {
			PRINT("WARNING: No top level geometry to render");
		}
	}

	this->statusBar()->removeWidget(this->progresswidget);
	delete this->progresswidget;
	this->progresswidget = NULL;
	compileEnded();
}

#endif /* ENABLE_CGAL */

void MainWindow::actionDisplayAST()
{
	setCurrentOutput();
	QTextEdit *e = new QTextEdit(this);
	e->setWindowFlags(Qt::Window);
	e->setTabStopWidth(30);
	e->setWindowTitle("AST Dump");
	e->setReadOnly(true);
	if (root_module) {
		e->setPlainText(QString::fromLocal8Bit(root_module->dump("", "").c_str()));
	} else {
		e->setPlainText("No AST to dump. Please try compiling first...");
	}
	e->show();
	e->resize(600, 400);
	clearCurrentOutput();
}

void MainWindow::actionDisplayCSGTree()
{
	setCurrentOutput();
	QTextEdit *e = new QTextEdit(this);
	e->setWindowFlags(Qt::Window);
	e->setTabStopWidth(30);
	e->setWindowTitle("CSG Tree Dump");
	e->setReadOnly(true);
	if (this->root_node) {
		e->setPlainText(QString::fromLocal8Bit(this->tree.getString(*this->root_node).c_str()));
	} else {
		e->setPlainText("No CSG to dump. Please try compiling first...");
	}
	e->show();
	e->resize(600, 400);
	clearCurrentOutput();
}

void MainWindow::actionDisplayCSGProducts()
{
	setCurrentOutput();
	QTextEdit *e = new QTextEdit(this);
	e->setWindowFlags(Qt::Window);
	e->setTabStopWidth(30);
	e->setWindowTitle("CSG Products Dump");
	e->setReadOnly(true);
	e->setPlainText(QString("\nCSG before normalization:\n%1\n\n\nCSG after normalization:\n%2\n\n\nCSG rendering chain:\n%3\n\n\nHighlights CSG rendering chain:\n%4\n\n\nBackground CSG rendering chain:\n%5\n")
									.arg(root_raw_term ? QString::fromLocal8Bit(root_raw_term->dump().c_str()) : "N/A", 
											 root_norm_term ? QString::fromLocal8Bit(root_norm_term->dump().c_str()) : "N/A", 
											 this->root_chain ? QString::fromLocal8Bit(this->root_chain->dump().c_str()) : "N/A", 
											 highlights_chain ? QString::fromLocal8Bit(highlights_chain->dump().c_str()) : "N/A", 
											 background_chain ? QString::fromLocal8Bit(background_chain->dump().c_str()) : "N/A"));
	e->show();
	e->resize(600, 400);
	clearCurrentOutput();
}

#ifdef ENABLE_CGAL
void MainWindow::actionExportSTLorOFF(bool stl_mode)
#else
void MainWindow::actionExportSTLorOFF(bool)
#endif
{
	if (GuiLocker::isLocked()) return;
	GuiLocker lock;
#ifdef ENABLE_CGAL
	setCurrentOutput();

	if (!this->root_N) {
		PRINT("Nothing to export! Try building first (press F6).");
		clearCurrentOutput();
		return;
	}

	if (this->root_N->dim != 3) {
		PRINT("Current top level object is not a 3D object.");
		clearCurrentOutput();
		return;
	}

	if (!this->root_N->p3->is_simple()) {
		PRINT("Object isn't a valid 2-manifold! Modify your design. See http://en.wikibooks.org/wiki/OpenSCAD_User_Manual/STL_Import_and_Export");
		clearCurrentOutput();
		return;
	}

	QString suffix = stl_mode ? ".stl" : ".off";
	QString stl_filename = QFileDialog::getSaveFileName(this,
			stl_mode ? "Export STL File" : "Export OFF File", 
			this->fileName.isEmpty() ? "Untitled"+suffix : QFileInfo(this->fileName).baseName()+suffix,
			stl_mode ? "STL Files (*.stl)" : "OFF Files (*.off)");
	if (stl_filename.isEmpty()) {
		PRINTB("No filename specified. %s export aborted.", (stl_mode ? "STL" : "OFF"));
		clearCurrentOutput();
		return;
	}

	std::ofstream fstream(stl_filename.toUtf8());
	if (!fstream.is_open()) {
		PRINTB("Can't open file \"%s\" for export", stl_filename.toLocal8Bit().constData());
	}
	else {
		if (stl_mode) export_stl(this->root_N, fstream);
		else export_off(this->root_N, fstream);
		fstream.close();

		PRINTB("%s export finished.", (stl_mode ? "STL" : "OFF"));
	}

	clearCurrentOutput();
#endif /* ENABLE_CGAL */
}

void MainWindow::actionExportSTL()
{
	actionExportSTLorOFF(true);
}

void MainWindow::actionExportOFF()
{
	actionExportSTLorOFF(false);
}

void MainWindow::actionExportDXF()
{
#ifdef ENABLE_CGAL
	setCurrentOutput();

	if (!this->root_N) {
		PRINT("Nothing to export! Try building first (press F6).");
		clearCurrentOutput();
		return;
	}

	if (this->root_N->dim != 2) {
		PRINT("Current top level object is not a 2D object.");
		clearCurrentOutput();
		return;
	}

	QString dxf_filename = QFileDialog::getSaveFileName(this,
			"Export DXF File", 
			this->fileName.isEmpty() ? "Untitled.dxf" : QFileInfo(this->fileName).baseName()+".dxf",
			"DXF Files (*.dxf)");
	if (dxf_filename.isEmpty()) {
		PRINT("No filename specified. DXF export aborted.");
		clearCurrentOutput();
		return;
	}

	std::ofstream fstream(dxf_filename.toUtf8());
	if (!fstream.is_open()) {
		PRINTB("Can't open file \"%s\" for export", dxf_filename.toLocal8Bit().constData());
	}
	else {
		export_dxf(this->root_N, fstream);
		fstream.close();
		PRINT("DXF export finished.");
	}

	clearCurrentOutput();
#endif /* ENABLE_CGAL */
}

void MainWindow::actionExportCSG()
{
	setCurrentOutput();

	if (!this->root_node) {
		PRINT("Nothing to export. Please try compiling first...");
		clearCurrentOutput();
		return;
	}

	QString csg_filename = QFileDialog::getSaveFileName(this, "Export CSG File", 
																											this->fileName.isEmpty() ? "Untitled.csg" : QFileInfo(this->fileName).baseName()+".csg",
																											"CSG Files (*.csg)");
	if (csg_filename.isEmpty()) {
		PRINT("No filename specified. CSG export aborted.");
		clearCurrentOutput();
		return;
	}

	std::ofstream fstream(csg_filename.toUtf8());
	if (!fstream.is_open()) {
		PRINTB("Can't open file \"%s\" for export", csg_filename.toLocal8Bit().constData());
	}
	else {
		fstream << this->tree.getString(*this->root_node) << "\n";
		fstream.close();
		PRINT("CSG export finished.");
	}

	clearCurrentOutput();
}

void MainWindow::actionExportImage()
{
	setCurrentOutput();

	QString img_filename = QFileDialog::getSaveFileName(this,
			"Export Image", "", "PNG Files (*.png)");
	if (img_filename.isEmpty()) {
		PRINT("No filename specified. Image export aborted.");
	} else {
		qglview->save(img_filename.toLocal8Bit().constData());
	}
	clearCurrentOutput();
	return;
}

void MainWindow::actionFlushCaches()
{
	PolySetCache::instance()->clear();
#ifdef ENABLE_CGAL
	CGALCache::instance()->clear();
#endif
	dxf_dim_cache.clear();
	dxf_cross_cache.clear();
	ModuleCache::instance()->clear();
}

void MainWindow::viewModeActionsUncheck()
{
	viewActionOpenCSG->setChecked(false);
#ifdef ENABLE_CGAL
	viewActionCGALSurfaces->setChecked(false);
	viewActionCGALGrid->setChecked(false);
#endif
	viewActionThrownTogether->setChecked(false);
}

#ifdef ENABLE_OPENCSG

/*!
	Go to the OpenCSG view mode.
	Falls back to thrown together mode if OpenCSG is not available
*/
void MainWindow::viewModeOpenCSG()
{
	if (this->qglview->hasOpenCSGSupport()) {
		viewModeActionsUncheck();
		viewActionOpenCSG->setChecked(true);
		this->qglview->setRenderer(this->opencsgRenderer ? (Renderer *)this->opencsgRenderer : (Renderer *)this->thrownTogetherRenderer);
		this->qglview->updateGL();
	} else {
		viewModeThrownTogether();
	}
}

#endif /* ENABLE_OPENCSG */

#ifdef ENABLE_CGAL

void MainWindow::viewModeCGALSurface()
{
	viewModeActionsUncheck();
	viewActionCGALSurfaces->setChecked(true);
	this->qglview->setShowFaces(true);
	this->qglview->setRenderer(this->cgalRenderer);
	this->qglview->updateGL();
}

void MainWindow::viewModeCGALGrid()
{
	viewModeActionsUncheck();
	viewActionCGALGrid->setChecked(true);
	this->qglview->setShowFaces(false);
	this->qglview->setRenderer(this->cgalRenderer);
	this->qglview->updateGL();
}

#endif /* ENABLE_CGAL */

void MainWindow::viewModeThrownTogether()
{
	viewModeActionsUncheck();
	viewActionThrownTogether->setChecked(true);
	this->qglview->setRenderer(this->thrownTogetherRenderer);
	this->qglview->updateGL();
}

void MainWindow::viewModeShowEdges()
{
	QSettings settings;
	settings.setValue("view/showEdges",viewActionShowEdges->isChecked());
	this->qglview->setShowEdges(viewActionShowEdges->isChecked());
	this->qglview->updateGL();
}

void MainWindow::viewModeShowAxes()
{
	QSettings settings;
	settings.setValue("view/showAxes",viewActionShowAxes->isChecked());
	this->qglview->setShowAxes(viewActionShowAxes->isChecked());
	this->qglview->updateGL();
}

void MainWindow::viewModeShowCrosshairs()
{
	QSettings settings;
	settings.setValue("view/showCrosshairs",viewActionShowCrosshairs->isChecked());
	this->qglview->setShowCrosshairs(viewActionShowCrosshairs->isChecked());
	this->qglview->updateGL();
}

void MainWindow::viewModeAnimate()
{
	if (viewActionAnimate->isChecked()) {
		animate_panel->show();
		actionRenderCSG();
		updatedFps();
	} else {
		animate_panel->hide();
		animate_timer->stop();
	}
}

void MainWindow::animateUpdateDocChanged()
{
	QString current_doc = editor->toPlainText();
	if (current_doc != last_compiled_doc)
		animateUpdate();
}

void MainWindow::animateUpdate()
{
	if (animate_panel->isVisible()) {
		bool fps_ok;
		double fps = this->e_fps->text().toDouble(&fps_ok);
		if (fps_ok && fps <= 0 && !animate_timer->isActive()) {
			animate_timer->stop();
			animate_timer->setSingleShot(true);
			animate_timer->setInterval(50);
			animate_timer->start();
		}
	}
}

void MainWindow::viewAngleTop()
{
	qglview->cam.object_rot << 90,0,0;
	this->qglview->updateGL();
}

void MainWindow::viewAngleBottom()
{
	qglview->cam.object_rot << 270,0,0;
	this->qglview->updateGL();
}

void MainWindow::viewAngleLeft()
{
	qglview->cam.object_rot << 0,0,90;
	this->qglview->updateGL();
}

void MainWindow::viewAngleRight()
{
	qglview->cam.object_rot << 0,0,270;
	this->qglview->updateGL();
}

void MainWindow::viewAngleFront()
{
	qglview->cam.object_rot << 0,0,0;
	this->qglview->updateGL();
}

void MainWindow::viewAngleBack()
{
	qglview->cam.object_rot << 0,0,180;
	this->qglview->updateGL();
}

void MainWindow::viewAngleDiagonal()
{
	qglview->cam.object_rot << 35,0,-25;
	this->qglview->updateGL();
}

void MainWindow::viewCenter()
{
	qglview->cam.object_trans << 0,0,0;
	this->qglview->updateGL();
}

void MainWindow::viewPerspective()
{
	QSettings settings;
	settings.setValue("view/orthogonalProjection",false);
	viewActionPerspective->setChecked(true);
	viewActionOrthogonal->setChecked(false);
	this->qglview->setOrthoMode(false);
	this->qglview->updateGL();
}

void MainWindow::viewOrthogonal()
{
	QSettings settings;
	settings.setValue("view/orthogonalProjection",true);
	viewActionPerspective->setChecked(false);
	viewActionOrthogonal->setChecked(true);
	this->qglview->setOrthoMode(true);
	this->qglview->updateGL();
}

void MainWindow::hideConsole()
{
	QSettings settings;
	if (viewActionHide->isChecked()) {
		console->hide();
		settings.setValue("view/hideConsole",true);
	} else {
		console->show();
		settings.setValue("view/hideConsole",false);
	}
}

void MainWindow::dragEnterEvent(QDragEnterEvent *event)
{
	if (event->mimeData()->hasUrls())
		event->acceptProposedAction();
}

void MainWindow::dropEvent(QDropEvent *event)
{
	setCurrentOutput();
	const QList<QUrl> urls = event->mimeData()->urls();
	for (int i = 0; i < urls.size(); i++) {
		if (urls[i].scheme() != "file")
			continue;
		openFile(urls[i].toLocalFile());
	}
	clearCurrentOutput();
}

void
MainWindow::helpAbout()
{
	qApp->setWindowIcon(QApplication::windowIcon());
	AboutDialog *dialog = new AboutDialog(this);
	dialog->exec();
	//QMessageBox::information(this, "About OpenSCAD", QString(helptitle) + QString(copyrighttext));
}

void
MainWindow::helpHomepage()
{
	QDesktopServices::openUrl(QUrl("http://openscad.org/"));
}

void
MainWindow::helpManual()
{
	QDesktopServices::openUrl(QUrl("http://www.openscad.org/documentation.html"));
}

#define STRINGIFY(x) #x
#define TOSTRING(x) STRINGIFY(x)
void MainWindow::helpLibrary()
{
	QString libinfo;
	libinfo.sprintf("Boost version: %s\n"
									"Eigen version: %d.%d.%d\n"
									"CGAL version: %s\n"
									"OpenCSG version: %s\n"
									"Qt version: %s\n\n",
									BOOST_LIB_VERSION,
									EIGEN_WORLD_VERSION, EIGEN_MAJOR_VERSION, EIGEN_MINOR_VERSION,
									TOSTRING(CGAL_VERSION),
									OPENCSG_VERSION_STRING,
									qVersion());

#if defined( __MINGW64__ )
	libinfo += QString("Compiled for MingW64\n\n");
#elif defined( __MINGW32__ )
	libinfo += QString("Compiled for MingW32\n\n");
#endif

	if (!this->openglbox) {
    this->openglbox = new QMessageBox(QMessageBox::Information, 
                                      "OpenGL Info", "OpenSCAD Detailed Library Info                  ",
                                      QMessageBox::Ok, this);
	}
  this->openglbox->setDetailedText(libinfo + QString(qglview->getRendererInfo().c_str()));
	this->openglbox->show();
}

/*!
	FIXME: In MDI mode, should this be called on both reload functions?
 */
bool
MainWindow::maybeSave()
{
	if (editor->isContentModified()) {
		QMessageBox::StandardButton ret;
		ret = QMessageBox::warning(this, "Application",
				"The document has been modified.\n"
				"Do you want to save your changes?",
				QMessageBox::Save | QMessageBox::Discard | QMessageBox::Cancel);
		if (ret == QMessageBox::Save) {
			actionSave();
			return true; // FIXME: Should return false on error
		}
		else if (ret == QMessageBox::Cancel) {
			return false;
		}
	}
	return true;
}

void MainWindow::closeEvent(QCloseEvent *event)
{
	if (maybeSave()) {
		QSettings settings;
		settings.setValue("window/size", size());
		settings.setValue("window/position", pos());
		settings_setValueList("window/splitter1sizes",splitter1->sizes());
		settings_setValueList("window/splitter2sizes",splitter2->sizes());
		event->accept();
	} else {
		event->ignore();
	}
}

void
MainWindow::preferences()
{
	Preferences::inst()->show();
	Preferences::inst()->activateWindow();
	Preferences::inst()->raise();
}

void MainWindow::setFont(const QString &family, uint size)
{
	QFont font;
	if (!family.isEmpty()) font.setFamily(family);
	else font.setFixedPitch(true);
	if (size > 0)	font.setPointSize(size);
	font.setStyleHint(QFont::TypeWriter);
	editor->setFont(font);
}

void MainWindow::quit()
{
	QCloseEvent ev;
	QApplication::sendEvent(QApplication::instance(), &ev);
	if (ev.isAccepted()) QApplication::instance()->quit();
  // FIXME: Cancel any CGAL calculations
#ifdef Q_OS_MAC
	CocoaUtils::endApplication();
#endif
}

void MainWindow::consoleOutput(const std::string &msg, void *userdata)
{
	// Invoke the append function in the main thread in case the output
  // originates in a worker thread.
	MainWindow *thisp = static_cast<MainWindow*>(userdata);
	QMetaObject::invokeMethod(thisp->console, "append", Qt::QueuedConnection,
														Q_ARG(QString, QString::fromLocal8Bit(msg.c_str())));
}

void MainWindow::setCurrentOutput()
{
	set_output_handler(&MainWindow::consoleOutput, this);
}

void MainWindow::clearCurrentOutput()
{
	set_output_handler(NULL, NULL);
}

void MainWindow::openCSGSettingsChanged()
{
#ifdef ENABLE_OPENCSG
	OpenCSG::setOption(OpenCSG::AlgorithmSetting, Preferences::inst()->getValue("advanced/forceGoldfeather").toBool() ? OpenCSG::Goldfeather : OpenCSG::Automatic);
#endif
}<|MERGE_RESOLUTION|>--- conflicted
+++ resolved
@@ -470,10 +470,6 @@
 	MainWindow *thisp = static_cast<MainWindow*>(vp);
 	int v = (int)((mark*1000.0) / progress_report_count);
 	int permille = v < 1000 ? v : 999; 
-<<<<<<< HEAD
-=======
-	printf("Progress: %d\n", permille);
->>>>>>> a126fa82
 	if (permille > thisp->progresswidget->value()) {
 		QMetaObject::invokeMethod(thisp->progresswidget, "setValue", Qt::QueuedConnection,
 															Q_ARG(int, permille));
@@ -514,11 +510,7 @@
 	}
 #endif
 	setFileName(actual_filename);
-<<<<<<< HEAD
-
-=======
-	
->>>>>>> a126fa82
+
 	fileChangedOnDisk(); // force cached autoReloadId to update
 	refreshDocument();
 	updateRecentFiles();
@@ -1141,29 +1133,7 @@
 */
 void MainWindow::compileTopLevelDocument()
 {
-<<<<<<< HEAD
-	bool shouldcompiletoplevel = !reload;
-
-	if (this->root_module && this->root_module->includesChanged()) {
-		shouldcompiletoplevel = true;
-	}
-
-	if (reload) {	
-		// Refresh file if it has changed on disk
-	  if (fileChangedOnDisk() && checkEditorModified()) {
-			shouldcompiletoplevel = true;
-			refreshDocument();
-		}
-	  // If the file hasn't changed, we might still need to compile it
-	  // if we haven't yet compiled the current text.
-		else if (!editor->isContentModified()) {
-			QString current_doc = editor->toPlainText();
-			if (current_doc != last_compiled_doc) shouldcompiletoplevel = true;
-		}
-	}
-=======
 	updateTemporalVariables();
->>>>>>> a126fa82
 	
 	this->last_compiled_doc = editor->toPlainText();
 	std::string fulltext = 
@@ -1202,12 +1172,7 @@
 	QSettings settings;
 	settings.setValue("design/autoReload",designActionAutoReload->isChecked());
 	if (on) {
-<<<<<<< HEAD
 		autoReloadTimer->start(200);
-=======
-		autoReloadId = "";
-		autoReloadTimer->start();
->>>>>>> a126fa82
 	} else {
 		autoReloadTimer->stop();
 	}
