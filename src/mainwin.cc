--- conflicted
+++ resolved
@@ -1176,12 +1176,7 @@
 	if (this->csgRoot) {
 		this->normalizedRoot = normalizer.normalize(this->csgRoot);
 		if (this->normalizedRoot) {
-<<<<<<< HEAD
-			if (this->root_products) delete this->root_products;
-			this->root_products = new CSGProducts();
-=======
 			this->root_products.reset(new CSGProducts());
->>>>>>> 23d66355
 			this->root_products->import(this->normalizedRoot);
 		}
 		else {
@@ -1195,17 +1190,7 @@
 	if (highlight_terms.size() > 0) {
 		PRINTB("Compiling highlights (%d CSG Trees)...", highlight_terms.size());
 		if (procevents) QApplication::processEvents();
-<<<<<<< HEAD
-
-		if (highlights_products) {
-			delete highlights_products;
-			highlights_products = 0;
-		}
-		highlights_products = new CSGProducts();
-=======
-		
 		highlights_products.reset(new CSGProducts());
->>>>>>> 23d66355
 		for (unsigned int i = 0; i < highlight_terms.size(); i++) {
 			shared_ptr<CSGNode> nterm = normalizer.normalize(highlight_terms[i]);
 			highlights_products->import(nterm);
@@ -1216,17 +1201,7 @@
 	if (background_terms.size() > 0) {
 		PRINTB("Compiling background (%d CSG Trees)...", background_terms.size());
 		if (procevents) QApplication::processEvents();
-<<<<<<< HEAD
-
-		if (background_products) {
-			delete background_products;
-			background_products = 0;
-		}
-		background_products = new CSGProducts();
-=======
-		
 		background_products.reset(new CSGProducts());
->>>>>>> 23d66355
 		for (unsigned int i = 0; i < background_terms.size(); i++) {
 			shared_ptr<CSGNode> nterm = normalizer.normalize(background_terms[i]);
 			background_products->import(nterm);
