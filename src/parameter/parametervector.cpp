--- conflicted
+++ resolved
@@ -47,43 +47,34 @@
 	this->pageVector->setSizePolicy(QSizePolicy::Expanding, QSizePolicy::Maximum);
 	this->stackedWidgetRight->hide();
 
-	const Value::VectorPtr &vec = object->value.toVectorPtr();
+	const Value::VectorType &vec = *object->value.toVectorPtr();
 
-<<<<<<< HEAD
 	double minV = object->values.toRange().begin_value();
 	double step = object->values.toRange().step_value();
 	double maxV = object->values.toRange().end_value();
-	if(step==0){
-		step=1;
-		setPrecision(vec->at(0).toDouble());
-=======
-	double minV = object->values->toRange().begin_value();
-	double step = object->values->toRange().step_value();
-	double maxV = object->values->toRange().end_value();
-	
+
 	if(step==0){
 		step=1;
 		setPrecision(vec);
->>>>>>> dd7b1984
 	}else{
 		setPrecision(step);
 	}
 
 	QDoubleSpinBox* boxes[NR_OF_SPINBOXES] = {this->doubleSpinBox1,this->doubleSpinBox2,this->doubleSpinBox3,this->doubleSpinBox4};
 
-	for(unsigned int i = 0; i < vec->size() && i < NR_OF_SPINBOXES; i++) {
+	for(unsigned int i = 0; i < vec.size() && i < NR_OF_SPINBOXES; i++) {
 		boxes[i]->show();
 		boxes[i]->setDecimals(decimalPrecision);
 		if(minV==0 && maxV ==0){
-			boxes[i]->setRange(vec->at(i).toDouble()-1000,vec->at(i).toDouble()+1000);
+			boxes[i]->setRange(vec[i].toDouble()-1000,vec[i].toDouble()+1000);
 		}else{
 			boxes[i]->setMinimum(minV);
 			boxes[i]->setMaximum(maxV);
 			boxes[i]->setSingleStep(step);
 		}
-		boxes[i]->setValue(vec->at(i).toDouble());
+		boxes[i]->setValue(vec[i].toDouble());
 	}
-	for(unsigned int i = vec->size(); i < NR_OF_SPINBOXES; i++) {
+	for(unsigned int i = vec.size(); i < NR_OF_SPINBOXES; i++) {
 		boxes[i]->hide();
 		boxes[i]->setReadOnly(true);
 	}
