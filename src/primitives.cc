--- conflicted
+++ resolved
@@ -258,9 +258,6 @@
 	return (int)ceil(fmax(fmin(360.0 / fa, r*M_PI / fs), 5));
 }
 
-<<<<<<< HEAD
-PolySet *PrimitiveNode::render_polyset(render_mode_e, class PolySetRenderer *) const
-=======
 struct point2d {
 	double x, y;
 };
@@ -274,8 +271,7 @@
 	}
 }
 
-PolySet *PrimitiveNode::render_polyset(render_mode_e) const
->>>>>>> eb16c3ea
+PolySet *PrimitiveNode::render_polyset(render_mode_e, class PolySetRenderer *) const
 {
 	PolySet *p = new PolySet();
 
@@ -340,37 +336,21 @@
 			double z;
 		};
 
-<<<<<<< HEAD
-		int rings = get_fragments_from_r(this->r1, this->fn, this->fs, this->fa);
-=======
 		int fragments = get_fragments_from_r(r1, fn, fs, fa);
 		int rings = fragments/2;
 // Uncomment the following three lines to enable experimental sphere tesselation
 //		if (rings % 2 == 0) rings++; // To ensure that the middle ring is at phi == 0 degrees
 
->>>>>>> eb16c3ea
 		ring_s *ring = new ring_s[rings];
 
 //		double offset = 0.5 * ((fragments / 2) % 2);
 		for (int i = 0; i < rings; i++) {
 //			double phi = (M_PI * (i + offset)) / (fragments/2);
 			double phi = (M_PI * (i + 0.5)) / rings;
-<<<<<<< HEAD
-			ring[i].r = this->r1 * sin(phi);
-			ring[i].z = this->r1 * cos(phi);
-			ring[i].fragments = get_fragments_from_r(ring[i].r, this->fn, this->fs, this->fa);
-			ring[i].points = new point2d[ring[i].fragments];
-			for (int j = 0; j < ring[i].fragments; j++) {
-				phi = (M_PI*2*j) / ring[i].fragments;
-				ring[i].points[j].x = ring[i].r * cos(phi);
-				ring[i].points[j].y = ring[i].r * sin(phi);
-			}
-=======
 			double r = r1 * sin(phi);
 			ring[i].z = r1 * cos(phi);
 			ring[i].points = new point2d[fragments];
 			generate_circle(ring[i].points, r, fragments);
->>>>>>> eb16c3ea
 		}
 
 		p->append_poly();
@@ -387,12 +367,8 @@
 					goto sphere_next_r2;
 				if (r2i >= fragments)
 					goto sphere_next_r1;
-<<<<<<< HEAD
-				if ((double)r1i / r1->fragments < (double)r2i / r2->fragments)
-=======
 				if ((double)r1i / fragments <
 						(double)r2i / fragments)
->>>>>>> eb16c3ea
 				{
 sphere_next_r1:
 					p->append_poly();
@@ -437,37 +413,6 @@
 		point2d *circle1 = new point2d[fragments];
 		point2d *circle2 = new point2d[fragments];
 
-<<<<<<< HEAD
-		for (int i=0; i<fragments; i++) {
-			double phi = (M_PI*2*i) / fragments;
-			if (this->r1 > 0) {
-				circle1[i].x = this->r1*cos(phi);
-				circle1[i].y = this->r1*sin(phi);
-			} else {
-				circle1[i].x = 0;
-				circle1[i].y = 0;
-			}
-			if (this->r2 > 0) {
-				circle2[i].x = this->r2*cos(phi);
-				circle2[i].y = this->r2*sin(phi);
-			} else {
-				circle2[i].x = 0;
-				circle2[i].y = 0;
-			}
-		}
-		
-		for (int i=0; i<fragments; i++) {
-			int j = (i+1) % fragments;
-			if (this->r1 > 0) {
-				p->append_poly();
-				p->insert_vertex(circle1[i].x, circle1[i].y, z1);
-				p->insert_vertex(circle2[i].x, circle2[i].y, z2);
-				p->insert_vertex(circle1[j].x, circle1[j].y, z1);
-			}
-			if (this->r2 > 0) {
-				p->append_poly();
-				p->insert_vertex(circle2[i].x, circle2[i].y, z2);
-=======
 		generate_circle(circle1, r1, fragments);
 		generate_circle(circle2, r2, fragments);
 		
@@ -477,7 +422,6 @@
 				p->append_poly();
 				p->insert_vertex(circle1[i].x, circle1[i].y, z1);
 				p->insert_vertex(circle2[i].x, circle2[i].y, z2);
->>>>>>> eb16c3ea
 				p->insert_vertex(circle2[j].x, circle2[j].y, z2);
 				p->insert_vertex(circle1[j].x, circle1[j].y, z1);
 			} else {
@@ -515,10 +459,10 @@
 	if (this->type == POLYHEDRON)
 	{
 		p->convexity = this->convexity;
-		for (int i=0; i<this->triangles.vec.size(); i++)
+		for (size_t i=0; i<this->triangles.vec.size(); i++)
 		{
 			p->append_poly();
-			for (int j=0; j<this->triangles.vec[i]->vec.size(); j++) {
+			for (size_t j=0; j<this->triangles.vec[i]->vec.size(); j++) {
 				int pt = this->triangles.vec[i]->vec[j]->num;
 				if (pt < this->points.vec.size()) {
 					double px, py, pz;
@@ -568,7 +512,7 @@
 	{
 		DxfData dd;
 
-		for (int i=0; i<this->points.vec.size(); i++) {
+		for (size_t i=0; i<this->points.vec.size(); i++) {
 			double x,y;
 			if (!this->points.vec[i]->getv2(x, y)) {
 				PRINTF("ERROR: Unable to convert point at index %d to a vec2 of numbers", i);
@@ -581,7 +525,7 @@
 		if (this->paths.vec.size() == 0)
 		{
 			dd.paths.append(DxfData::Path());
-			for (int i=0; i<this->points.vec.size(); i++) {
+			for (size_t i=0; i<this->points.vec.size(); i++) {
 				assert(i < dd.points.size()); // FIXME: Not needed, but this used to be an 'if'
 				DxfData::Point *p = &dd.points[i];
 				dd.paths.last().points.append(p);
@@ -593,10 +537,10 @@
 		}
 		else
 		{
-			for (int i=0; i<this->paths.vec.size(); i++)
+			for (size_t i=0; i<this->paths.vec.size(); i++)
 			{
 				dd.paths.append(DxfData::Path());
-				for (int j=0; j<this->paths.vec[i]->vec.size(); j++) {
+				for (size_t j=0; j<this->paths.vec[i]->vec.size(); j++) {
 					int idx = this->paths.vec[i]->vec[j]->num;
 					if (idx < dd.points.size()) {
 						DxfData::Point *p = &dd.points[idx];
