--- conflicted
+++ resolved
@@ -121,19 +121,11 @@
  */
 Value PrimitiveModule::lookup_radius(const std::shared_ptr<Context> ctx, const Location &loc, const std::string &diameter_var, const std::string &radius_var) const
 {
-<<<<<<< HEAD
 	const auto &d = ctx->lookup_variable(diameter_var, true);
 	const auto &r = ctx->lookup_variable(radius_var, true);
 	const auto r_defined = (r.type() == Value::ValueType::NUMBER);
-	
+
 	if (d.type() == Value::ValueType::NUMBER) {
-=======
-	auto d = ctx->lookup_variable(diameter_var, true);
-	auto r = ctx->lookup_variable(radius_var, true);
-	const auto r_defined = (r->type() == Value::ValueType::NUMBER);
-
-	if (d->type() == Value::ValueType::NUMBER) {
->>>>>>> dd7b1984
 		if (r_defined) {
 			std::string locStr = loc.toRelativeString(ctx->documentPath());
 			PRINTB("WARNING: Ignoring radius variable '%s' as diameter '%s' is defined too, %s", radius_var % diameter_var % locStr);
@@ -248,17 +240,10 @@
 			node->h = h.toDouble();
 		}
 
-<<<<<<< HEAD
 		const auto& r = lookup_radius(c.ctx, inst->location(), "d", "r");
 		const auto& r1 = lookup_radius(c.ctx, inst->location(), "d1", "r1");
 		const auto& r2 = lookup_radius(c.ctx, inst->location(), "d2", "r2");
-		if(r.type() == Value::ValueType::NUMBER && 
-=======
-		const auto r = lookup_radius(c.ctx, inst->location(), "d", "r");
-		const auto r1 = lookup_radius(c.ctx, inst->location(), "d1", "r1");
-		const auto r2 = lookup_radius(c.ctx, inst->location(), "d2", "r2");
 		if(r.type() == Value::ValueType::NUMBER &&
->>>>>>> dd7b1984
 			(r1.type() == Value::ValueType::NUMBER || r2.type() == Value::ValueType::NUMBER)
 			){
 				PRINTB("WARNING: Cylinder parameters ambiguous, %s", inst->location().toRelativeString(ctx->documentPath()));
