--- conflicted
+++ resolved
@@ -1,11 +1,8 @@
 #include "parsersettings.h"
 #include <boost/filesystem.hpp>
-<<<<<<< HEAD
-=======
 #include <boost/foreach.hpp>
 #include "boosty.h"
 #include <qglobal.h> // Needed for Q_ defines - move the offending code somewhere else
->>>>>>> 329295f1
 
 namespace fs = boost::filesystem;
 
@@ -34,18 +31,12 @@
   // FIXME: Append paths from OPENSCADPATH before adding built-in paths
 
 	std::string librarydir;
-<<<<<<< HEAD
-	path libdir(applicationpath);
-	path tmpdir;
-#ifdef __APPLE__
-=======
 	fs::path libdir(applicationpath);
 	fs::path tmpdir;
 #ifdef Q_WS_MAC
->>>>>>> 329295f1
 	libdir /= "../Resources"; // Libraries can be bundled
 	if (!is_directory(libdir / "libraries")) libdir /= "../../..";
-#elif !defined(WIN32)
+#elif defined(Q_OS_UNIX)
 	if (is_directory(tmpdir = libdir / "../share/openscad/libraries")) {
 		librarydir = boosty::stringy( tmpdir );
 	} else if (is_directory(tmpdir = libdir / "../../share/openscad/libraries")) {
