#pragma once

#include <vector>
#include <string>
#include <algorithm>
#include <cstdint>
#include <limits>
#include <iostream>

// Workaround for https://bugreports.qt-project.org/browse/QTBUG-22829
#ifndef Q_MOC_RUN
#include <boost/variant.hpp>
#include <boost/lexical_cast.hpp>
#include <glib.h>
#endif

#include "Assignment.h"
#include "memory.h"

class tostring_visitor;
class tostream_visitor;
class Context;
class Expression;

class QuotedString : public std::string
{
public:
	QuotedString() : std::string() {}
	QuotedString(const std::string &s) : std::string(s) {}
};
std::ostream &operator<<(std::ostream &stream, const QuotedString &s);

class Filename : public QuotedString
{
public:
	Filename() : QuotedString() {}
	Filename(const std::string &f) : QuotedString(f) {}
};
std::ostream &operator<<(std::ostream &stream, const Filename &filename);

class RangeType {
private:
	double begin_val;
	double step_val;
	double end_val;
	
public:
	static constexpr uint32_t MAX_RANGE_STEPS = 10000;

	enum class type_t { RANGE_TYPE_BEGIN, RANGE_TYPE_RUNNING, RANGE_TYPE_END };
	
	class iterator {
	public:
		typedef iterator self_type;
		typedef double value_type;
		typedef double& reference;
		typedef double* pointer;
		typedef std::forward_iterator_tag iterator_category;
		typedef double difference_type;
		iterator(const RangeType &range, type_t type);
		self_type operator++();
		self_type operator++(int junk);
		reference operator*();
		pointer operator->();
		bool operator==(const self_type& other) const;
		bool operator!=(const self_type& other) const;
	private:
		const RangeType &range;
		double val;
		type_t type;
<<<<<<< HEAD
		
		void update_type();
	};
	
	RangeType(const RangeType &) = delete; // never copy, move instead
	RangeType& operator=(const RangeType &) = delete; // never copy, move instead
	RangeType(RangeType&&) = default; // default move constructor
	RangeType& operator=(RangeType&&) = default; // default move assignment

	// Copy explicitly only when necessary
	RangeType clone() const { return RangeType(this->begin_val,this->step_val,this->end_val); };

	explicit RangeType(double begin, double end)
		: begin_val(begin), step_val(1.0), end_val(end)
		{
			normalize();
		}
=======
		const uint32_t num_values;
		uint32_t i_step;
		void update_type();
	};
  
	RangeType(double begin, double end)
		: begin_val(begin), step_val(1.0), end_val(end) {}
>>>>>>> dd7b1984
	
	explicit RangeType(double begin, double step, double end)
		: begin_val(begin), step_val(step), end_val(end) {}
	
	bool operator==(const RangeType &other) const {
		auto n1 = this->numValues();
		auto n2 = other.numValues();
		if (n1 == 0) return n2 == 0;
		if (n2 == 0) return false;
		return this == &other ||
			(this->begin_val == other.begin_val &&
			 this->step_val == other.step_val &&
			 n1 == n2);
	}

	bool operator<(const RangeType &other) const {
		auto n1 = this->numValues();
		auto n2 = other.numValues();
		if (n1 == 0) return 0 < n2;
		if (n2 == 0) return false;
		return this->begin_val < other.begin_val ||
			(this->begin_val == other.begin_val &&
				(this->step_val < other.step_val || (this->step_val == other.step_val && n1 < n2))
			);
	}
	
<<<<<<< HEAD
	double begin_value() const { return begin_val; }
	double step_value() const { return step_val; }
	double end_value() const { return end_val; }
=======
	bool operator<=(const RangeType &other) const {
		auto n1 = this->numValues();
		auto n2 = other.numValues();
		if (n1 == 0) return true; // (0 <= n2) is always true 
		if (n2 == 0) return false;
		return this->begin_val < other.begin_val ||
			(this->begin_val == other.begin_val &&
				(this->step_val < other.step_val || (this->step_val == other.step_val && n1 <= n2))
			);
	}

	bool operator>(const RangeType &other) const {
		auto n1 = this->numValues();
		auto n2 = other.numValues();
		if (n2 == 0) return n1 > 0;
		if (n1 == 0) return false;
		return this->begin_val > other.begin_val ||
			(this->begin_val == other.begin_val &&
				(this->step_val > other.step_val || (this->step_val == other.step_val && n1 > n2))
			);
	}

	bool operator>=(const RangeType &other) const {
		auto n1 = this->numValues();
		auto n2 = other.numValues();
		if (n2 == 0) return true; // (n1 >= 0) is always true
		if (n1 == 0) return false;
		return this->begin_val > other.begin_val ||
			(this->begin_val == other.begin_val &&
				(this->step_val > other.step_val || (this->step_val == other.step_val && n1 >= n2))
			);
	}

	double begin_value() { return begin_val; }
	double step_value() { return step_val; }
	double end_value() { return end_val; }
	
	iterator begin() { return iterator(*this, type_t::RANGE_TYPE_BEGIN); }
	iterator end() { return iterator(*this, type_t::RANGE_TYPE_END); }
>>>>>>> dd7b1984
	
	iterator begin() const { return iterator(*this, type_t::RANGE_TYPE_BEGIN); }
	iterator end() const{ return iterator(*this, type_t::RANGE_TYPE_END); }

	/// return number of values, max uint32_t value if step is 0 or range is infinite
	uint32_t numValues() const;
<<<<<<< HEAD
	
=======

>>>>>>> dd7b1984
	friend class chr_visitor;
	friend class tostring_visitor;
	friend class tostream_visitor;
	friend class bracket_visitor;
	friend std::ostream& operator<<(std::ostream& stream, const RangeType& f);
};

template <typename T>
class ValuePtr {
public:
	ValuePtr(T&& value) : value(std::make_shared<T>(std::move(value))) { }
	const T& operator*() const { return *value; }
	const T* operator->() const { return value.get(); }
	bool operator==(const ValuePtr& other) const { return *value == *other; }
	bool operator!=(const ValuePtr& other) const { return !(*this == other); }
private:
	std::shared_ptr<T> value;
};

using RangePtr = ValuePtr<RangeType>;

class str_utf8_wrapper
{
private:
	// store the cached length in glong, paired with its string
	typedef std::pair<std::string, glong> str_utf8_t;
	typedef shared_ptr<str_utf8_t> str_ptr_t;
	// private constructor for copying members
	explicit str_utf8_wrapper(str_ptr_t str_in) : str_ptr(str_in) { }
public:
	str_utf8_wrapper() : str_ptr(make_shared<str_utf8_t>(str_utf8_t{"", -1})) { }
	explicit str_utf8_wrapper( const std::string& s ) : str_ptr(make_shared<str_utf8_t>(s, -1)) { }
	explicit str_utf8_wrapper( size_t n, char c ) : str_ptr(make_shared<str_utf8_t>(std::string(n, c) ,-1)) { }

	str_utf8_wrapper(const str_utf8_wrapper &) = delete; // never copy, move instead
	str_utf8_wrapper& operator=(const str_utf8_wrapper &) = delete; // never copy, move instead
	str_utf8_wrapper(str_utf8_wrapper&&) = default; // default move constructor
	str_utf8_wrapper& operator=(str_utf8_wrapper&&) = default; // default move assignment

	// makes a copy of shared_ptr
	str_utf8_wrapper clone() const noexcept { return str_utf8_wrapper(this->str_ptr); }

	bool operator==(const str_utf8_wrapper &rhs) const noexcept { return this->str_ptr->first == rhs.str_ptr->first; }
	bool operator< (const str_utf8_wrapper &rhs) const noexcept { return this->str_ptr->first <  rhs.str_ptr->first; }
	bool operator> (const str_utf8_wrapper &rhs) const noexcept { return this->str_ptr->first >  rhs.str_ptr->first; }
	bool operator<=(const str_utf8_wrapper &rhs) const noexcept { return this->str_ptr->first <= rhs.str_ptr->first; }
	bool operator>=(const str_utf8_wrapper &rhs) const noexcept { return this->str_ptr->first >= rhs.str_ptr->first; }
	bool empty() const noexcept { return this->str_ptr->first.empty(); }
	const char* c_str() const noexcept { return this->str_ptr->first.c_str(); }
	const std::string& toString() const noexcept { return this->str_ptr->first; }
	size_t size() const noexcept { return this->str_ptr->first.size(); }

	glong get_utf8_strlen() const {
		if (str_ptr->second < 0) {
			str_ptr->second = g_utf8_strlen(this->str_ptr->first.c_str(), this->str_ptr->first.size());
		}
		return str_ptr->second;
	};


private:
	str_ptr_t str_ptr;
};

class FunctionType {
public:
	FunctionType(std::shared_ptr<Context> ctx, std::shared_ptr<Expression> expr, std::shared_ptr<AssignmentList> args)
		: ctx(ctx), expr(expr), args(std::move(args)) { }
	FunctionType(FunctionType&&) = default;
    FunctionType& operator=(FunctionType&&) = default;
	bool operator==(const FunctionType&) const { return false; }
	bool operator!=(const FunctionType& other) const { return !(*this == other); }

	const std::shared_ptr<Context>& getCtx() const { return ctx; }
	const std::shared_ptr<Expression>& getExpr() const { return expr; }
	const AssignmentList& getArgs() const { return *args; }

	FunctionType clone() const { return FunctionType{ctx, expr, args}; };
	friend std::ostream& operator<<(std::ostream& stream, const FunctionType& f);

private:
	std::shared_ptr<Context> ctx;
	std::shared_ptr<Expression> expr;
	std::shared_ptr<AssignmentList> args;
};

using FunctionPtr = ValuePtr<FunctionType>;

class Value
{
public:
	typedef std::vector<Value> VectorType;
	enum class ValueType {
		UNDEFINED,
		BOOL,
		NUMBER,
		STRING,
		VECTOR,
		RANGE,
		FUNCTION
	};
	static const Value undefined;

	class VectorPtr {
	public:
		VectorPtr() : ptr(make_shared<VectorType>()) {}
		VectorPtr(double x, double y, double z);
		VectorPtr(const VectorPtr &) = delete; // never copy, move instead
		VectorPtr& operator=(const VectorPtr &) = delete; // never copy, move instead
		VectorPtr(VectorPtr&&) = default; // default move constructor
		VectorPtr& operator=(VectorPtr&&) = default; // default move assignment

		// Copy explicitly only when necessary
		// We can't use unique_ptr because of this :(
		VectorPtr clone() const { VectorPtr c; c.ptr = this->ptr; return c; }

		const Value::VectorType& operator*() const noexcept { return *ptr; }
		Value::VectorType *operator->() const noexcept { return ptr.get(); }
		// const accesses to VectorType require .clone to be move-able
		const Value &operator[](size_t idx) const noexcept { return idx < ptr->size() ? (*ptr)[idx] : Value::undefined; }
		// non-const return operator[] is only accessible from protected toVectorPtrRef
		Value &operator[](size_t idx) noexcept {
			static Value undef;
			return idx < ptr->size() ? (*ptr)[idx] : undef;
		}
		bool operator==(const VectorPtr &v) const { return *ptr == *v; }
		bool operator!=(const VectorPtr &v) const {	return *ptr != *v; }
		
		void flatten();

	protected:
		Value::VectorType& operator*() noexcept { return *ptr; }

	private:
		shared_ptr<Value::VectorType> ptr;
	};

	Value() : value(boost::blank()) {}
	Value(const Value &) = delete; // never copy, move instead
	Value &operator=(const Value &v) = delete; // never copy, move instead
	Value(Value&&) = default; // default move constructor
	Value& operator=(Value&&) = default; // default move assignment
	explicit Value(bool v) : value(v) {}
	explicit Value(int v) : value(double(v)) {}
	explicit Value(double v) : value(v) {}
	explicit Value(const std::string &v) : value(str_utf8_wrapper(v)) {}
	explicit Value(const char *v) : value(str_utf8_wrapper(v)) {}
	explicit Value(const char v) : value(str_utf8_wrapper(1, v)) {}
	Value(RangePtr& v) : value(std::move(v)) {}
	Value(RangePtr&& v) : value(std::move(v)) {}
	Value(VectorPtr& v) : value(std::move(v)) {}
	Value(VectorPtr&& v) : value(std::move(v)) {}
	Value(FunctionPtr& v) : value(std::move(v)) {}
	Value(FunctionPtr&& v) : value(std::move(v)) {}

	Value clone() const; // Use sparingly to explicitly copy a Value

	const std::string typeName() const;
	ValueType type() const { return static_cast<ValueType>(this->value.which()); }
	bool isDefinedAs(const ValueType type) const { return this->type() == type; }
	bool isDefined()   const { return this->type() != ValueType::UNDEFINED; }
	bool isUndefined() const { return this->type() == ValueType::UNDEFINED; }

	double toDouble() const;
	bool getDouble(double &v) const;
	bool getFiniteDouble(double &v) const;
	bool toBool() const;
    const FunctionType& toFunction() const;
	std::string toString() const;
	std::string toString(const tostring_visitor *visitor) const;
	std::string toEchoString() const;
	std::string toEchoString(const tostring_visitor *visitor) const;
	const str_utf8_wrapper& toStrUtf8Wrapper() const;
	void toStream(std::ostringstream &stream) const;
	void toStream(const tostream_visitor *visitor) const;
	std::string chrString() const;
	const VectorPtr &toVectorPtr() const;
protected:
	// unsafe non-const reference needed by VectorPtr::flatten
	VectorPtr &toVectorPtrRef() { return boost::get<VectorPtr>(this->value); };
public:
	bool getVec2(double &x, double &y, bool ignoreInfinite = false) const;
	bool getVec3(double &x, double &y, double &z) const;
	bool getVec3(double &x, double &y, double &z, double defaultval) const;
	const RangeType& toRange() const;

	operator bool() const { return this->toBool(); }
	bool operator==(const Value &v) const;
	bool operator!=(const Value &v) const;
	bool operator<(const Value &v) const;
	bool operator<=(const Value &v) const;
	bool operator>=(const Value &v) const;
	bool operator>(const Value &v) const;
	Value operator-() const;
	Value operator[](const Value &v) const;
	Value operator[](size_t idx) const;
	Value operator+(const Value &v) const;
	Value operator-(const Value &v) const;
	Value operator*(const Value &v) const;
	Value operator/(const Value &v) const;
	Value operator%(const Value &v) const;

	friend std::ostream &operator<<(std::ostream &stream, const Value &value) {
		if (value.type() == Value::ValueType::STRING) stream << QuotedString(value.toString());
		else stream << value.toString();
		return stream;
	}

	typedef boost::variant<boost::blank, bool, double, str_utf8_wrapper, VectorPtr, RangePtr, FunctionPtr> Variant;
	static_assert(sizeof(Variant) <= 24, "Memory size of Value too big");

private:
	static Value multvecnum(const Value &vecval, const Value &numval);
	static Value multmatvec(const VectorType &matrixvec, const VectorType &vectorvec);
	static Value multvecmat(const VectorType &vectorvec, const VectorType &matrixvec);

	Variant value;
};

void utf8_split(const str_utf8_wrapper& str, std::function<void(Value)> f);<|MERGE_RESOLUTION|>--- conflicted
+++ resolved
@@ -48,7 +48,7 @@
 	static constexpr uint32_t MAX_RANGE_STEPS = 10000;
 
 	enum class type_t { RANGE_TYPE_BEGIN, RANGE_TYPE_RUNNING, RANGE_TYPE_END };
-	
+
 	class iterator {
 	public:
 		typedef iterator self_type;
@@ -68,8 +68,8 @@
 		const RangeType &range;
 		double val;
 		type_t type;
-<<<<<<< HEAD
-		
+		const uint32_t num_values;
+		uint32_t i_step;
 		void update_type();
 	};
 	
@@ -82,19 +82,7 @@
 	RangeType clone() const { return RangeType(this->begin_val,this->step_val,this->end_val); };
 
 	explicit RangeType(double begin, double end)
-		: begin_val(begin), step_val(1.0), end_val(end)
-		{
-			normalize();
-		}
-=======
-		const uint32_t num_values;
-		uint32_t i_step;
-		void update_type();
-	};
-  
-	RangeType(double begin, double end)
 		: begin_val(begin), step_val(1.0), end_val(end) {}
->>>>>>> dd7b1984
 	
 	explicit RangeType(double begin, double step, double end)
 		: begin_val(begin), step_val(step), end_val(end) {}
@@ -121,62 +109,49 @@
 			);
 	}
 	
-<<<<<<< HEAD
+	bool operator<=(const RangeType &other) const {
+		auto n1 = this->numValues();
+		auto n2 = other.numValues();
+		if (n1 == 0) return true; // (0 <= n2) is always true 
+		if (n2 == 0) return false;
+		return this->begin_val < other.begin_val ||
+			(this->begin_val == other.begin_val &&
+				(this->step_val < other.step_val || (this->step_val == other.step_val && n1 <= n2))
+			);
+	}
+
+	bool operator>(const RangeType &other) const {
+		auto n1 = this->numValues();
+		auto n2 = other.numValues();
+		if (n2 == 0) return n1 > 0;
+		if (n1 == 0) return false;
+		return this->begin_val > other.begin_val ||
+			(this->begin_val == other.begin_val &&
+				(this->step_val > other.step_val || (this->step_val == other.step_val && n1 > n2))
+			);
+	}
+
+	bool operator>=(const RangeType &other) const {
+		auto n1 = this->numValues();
+		auto n2 = other.numValues();
+		if (n2 == 0) return true; // (n1 >= 0) is always true
+		if (n1 == 0) return false;
+		return this->begin_val > other.begin_val ||
+			(this->begin_val == other.begin_val &&
+				(this->step_val > other.step_val || (this->step_val == other.step_val && n1 >= n2))
+			);
+	}
+
 	double begin_value() const { return begin_val; }
 	double step_value() const { return step_val; }
 	double end_value() const { return end_val; }
-=======
-	bool operator<=(const RangeType &other) const {
-		auto n1 = this->numValues();
-		auto n2 = other.numValues();
-		if (n1 == 0) return true; // (0 <= n2) is always true 
-		if (n2 == 0) return false;
-		return this->begin_val < other.begin_val ||
-			(this->begin_val == other.begin_val &&
-				(this->step_val < other.step_val || (this->step_val == other.step_val && n1 <= n2))
-			);
-	}
-
-	bool operator>(const RangeType &other) const {
-		auto n1 = this->numValues();
-		auto n2 = other.numValues();
-		if (n2 == 0) return n1 > 0;
-		if (n1 == 0) return false;
-		return this->begin_val > other.begin_val ||
-			(this->begin_val == other.begin_val &&
-				(this->step_val > other.step_val || (this->step_val == other.step_val && n1 > n2))
-			);
-	}
-
-	bool operator>=(const RangeType &other) const {
-		auto n1 = this->numValues();
-		auto n2 = other.numValues();
-		if (n2 == 0) return true; // (n1 >= 0) is always true
-		if (n1 == 0) return false;
-		return this->begin_val > other.begin_val ||
-			(this->begin_val == other.begin_val &&
-				(this->step_val > other.step_val || (this->step_val == other.step_val && n1 >= n2))
-			);
-	}
-
-	double begin_value() { return begin_val; }
-	double step_value() { return step_val; }
-	double end_value() { return end_val; }
-	
-	iterator begin() { return iterator(*this, type_t::RANGE_TYPE_BEGIN); }
-	iterator end() { return iterator(*this, type_t::RANGE_TYPE_END); }
->>>>>>> dd7b1984
 	
 	iterator begin() const { return iterator(*this, type_t::RANGE_TYPE_BEGIN); }
 	iterator end() const{ return iterator(*this, type_t::RANGE_TYPE_END); }
 
 	/// return number of values, max uint32_t value if step is 0 or range is infinite
 	uint32_t numValues() const;
-<<<<<<< HEAD
-	
-=======
-
->>>>>>> dd7b1984
+
 	friend class chr_visitor;
 	friend class tostring_visitor;
 	friend class tostream_visitor;
@@ -192,6 +167,11 @@
 	const T* operator->() const { return value.get(); }
 	bool operator==(const ValuePtr& other) const { return *value == *other; }
 	bool operator!=(const ValuePtr& other) const { return !(*this == other); }
+	bool operator< (const ValuePtr& other) const { return *value <  *other; }
+	bool operator> (const ValuePtr& other) const { return *value >  *other; }
+	bool operator<=(const ValuePtr& other) const { return *value <= *other; }
+	bool operator>=(const ValuePtr& other) const { return *value >= *other; }
+
 private:
 	std::shared_ptr<T> value;
 };
@@ -249,6 +229,10 @@
     FunctionType& operator=(FunctionType&&) = default;
 	bool operator==(const FunctionType&) const { return false; }
 	bool operator!=(const FunctionType& other) const { return !(*this == other); }
+	bool operator< (const FunctionType&) const { return false; }
+	bool operator> (const FunctionType&) const { return false; }
+	bool operator<=(const FunctionType&) const { return false; }
+	bool operator>=(const FunctionType&) const { return false; }
 
 	const std::shared_ptr<Context>& getCtx() const { return ctx; }
 	const std::shared_ptr<Expression>& getExpr() const { return expr; }
@@ -302,8 +286,12 @@
 			static Value undef;
 			return idx < ptr->size() ? (*ptr)[idx] : undef;
 		}
-		bool operator==(const VectorPtr &v) const { return *ptr == *v; }
-		bool operator!=(const VectorPtr &v) const {	return *ptr != *v; }
+		bool operator==(const VectorPtr &v) const noexcept { return *ptr == *v; }
+		bool operator!=(const VectorPtr &v) const noexcept { return *ptr != *v; }
+		bool operator< (const VectorPtr &v) const noexcept { return *ptr <  *v; }
+		bool operator> (const VectorPtr &v) const noexcept { return *ptr >  *v; }
+		bool operator<=(const VectorPtr &v) const noexcept { return *ptr <= *v; }
+		bool operator>=(const VectorPtr &v) const noexcept { return *ptr >= *v; }
 		
 		void flatten();
 
@@ -344,7 +332,7 @@
 	bool getDouble(double &v) const;
 	bool getFiniteDouble(double &v) const;
 	bool toBool() const;
-    const FunctionType& toFunction() const;
+	const FunctionType& toFunction() const;
 	std::string toString() const;
 	std::string toString(const tostring_visitor *visitor) const;
 	std::string toEchoString() const;
