#pragma once

#include "AST.h"
#include "value.h"
#include "Assignment.h"
#include "feature.h"

#include <string>
#include <vector>

class AbstractFunction
{
private:
	const Feature *feature;
public:
	AbstractFunction(const Feature& feature) : feature(&feature) {}
	AbstractFunction() : feature(nullptr) {}
	virtual ~AbstractFunction();
	virtual bool is_experimental() const { return feature != nullptr; }
	virtual bool is_enabled() const { return (feature == nullptr) || feature->is_enabled(); }
<<<<<<< HEAD
	virtual Value evaluate(const class Context *ctx, const class EvalContext *evalctx) const = 0;
=======
	virtual ValuePtr evaluate(const std::shared_ptr<Context>& ctx, const std::shared_ptr<EvalContext>& evalctx) const = 0;
>>>>>>> 77fcf617
};

class BuiltinFunction : public AbstractFunction
{
public:
<<<<<<< HEAD
	typedef Value (*eval_func_t)(const Context *ctx, const EvalContext *evalctx);
=======
	typedef ValuePtr (*eval_func_t)(const std::shared_ptr<Context> ctx, const std::shared_ptr<EvalContext> evalctx);
>>>>>>> 77fcf617
	eval_func_t eval_func;

	BuiltinFunction(eval_func_t f) : eval_func(f) { }
	BuiltinFunction(eval_func_t f, const Feature& feature) : AbstractFunction(feature), eval_func(f) { }
	~BuiltinFunction();

<<<<<<< HEAD
	Value evaluate(const Context *ctx, const EvalContext *evalctx) const override;
=======
	ValuePtr evaluate(const std::shared_ptr<Context>& ctx, const std::shared_ptr<EvalContext>& evalctx) const override;
>>>>>>> 77fcf617
};

class UserFunction : public AbstractFunction, public ASTNode
{
public:
	std::string name;
	AssignmentList definition_arguments;

	shared_ptr<Expression> expr;

	UserFunction(const char *name, AssignmentList &definition_arguments, shared_ptr<Expression> expr, const Location &loc);
	~UserFunction();

<<<<<<< HEAD
	Value evaluate(const Context *ctx, const EvalContext *evalctx) const override;
=======
	ValuePtr evaluate(const std::shared_ptr<Context>& ctx, const std::shared_ptr<EvalContext>& evalctx) const override;
>>>>>>> 77fcf617
	void print(std::ostream &stream, const std::string &indent) const override;
};<|MERGE_RESOLUTION|>--- conflicted
+++ resolved
@@ -18,32 +18,20 @@
 	virtual ~AbstractFunction();
 	virtual bool is_experimental() const { return feature != nullptr; }
 	virtual bool is_enabled() const { return (feature == nullptr) || feature->is_enabled(); }
-<<<<<<< HEAD
-	virtual Value evaluate(const class Context *ctx, const class EvalContext *evalctx) const = 0;
-=======
-	virtual ValuePtr evaluate(const std::shared_ptr<Context>& ctx, const std::shared_ptr<EvalContext>& evalctx) const = 0;
->>>>>>> 77fcf617
+	virtual Value evaluate(const std::shared_ptr<Context>& ctx, const std::shared_ptr<EvalContext>& evalctx) const = 0;
 };
 
 class BuiltinFunction : public AbstractFunction
 {
 public:
-<<<<<<< HEAD
-	typedef Value (*eval_func_t)(const Context *ctx, const EvalContext *evalctx);
-=======
-	typedef ValuePtr (*eval_func_t)(const std::shared_ptr<Context> ctx, const std::shared_ptr<EvalContext> evalctx);
->>>>>>> 77fcf617
+	typedef Value (*eval_func_t)(const std::shared_ptr<Context> ctx, const std::shared_ptr<EvalContext> evalctx);
 	eval_func_t eval_func;
 
 	BuiltinFunction(eval_func_t f) : eval_func(f) { }
 	BuiltinFunction(eval_func_t f, const Feature& feature) : AbstractFunction(feature), eval_func(f) { }
 	~BuiltinFunction();
 
-<<<<<<< HEAD
-	Value evaluate(const Context *ctx, const EvalContext *evalctx) const override;
-=======
-	ValuePtr evaluate(const std::shared_ptr<Context>& ctx, const std::shared_ptr<EvalContext>& evalctx) const override;
->>>>>>> 77fcf617
+	Value evaluate(const std::shared_ptr<Context>& ctx, const std::shared_ptr<EvalContext>& evalctx) const override;
 };
 
 class UserFunction : public AbstractFunction, public ASTNode
@@ -57,10 +45,6 @@
 	UserFunction(const char *name, AssignmentList &definition_arguments, shared_ptr<Expression> expr, const Location &loc);
 	~UserFunction();
 
-<<<<<<< HEAD
-	Value evaluate(const Context *ctx, const EvalContext *evalctx) const override;
-=======
-	ValuePtr evaluate(const std::shared_ptr<Context>& ctx, const std::shared_ptr<EvalContext>& evalctx) const override;
->>>>>>> 77fcf617
+	Value evaluate(const std::shared_ptr<Context>& ctx, const std::shared_ptr<EvalContext>& evalctx) const override;
 	void print(std::ostream &stream, const std::string &indent) const override;
 };