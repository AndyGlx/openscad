--- conflicted
+++ resolved
@@ -46,15 +46,11 @@
     void curve_to(const Vector2d &c1, const Vector2d &to);
     void curve_to(const Vector2d &c1, const Vector2d &c2, const Vector2d &to);
 private:
-<<<<<<< HEAD
     std::string context;
     unsigned long fn;
-=======
->>>>>>> 9950e6aa
     Vector2d pen;
     Vector2d offset;
     Vector2d advance;
-    unsigned long fn;
 
 	Outline2d outline;
 	class Polygon2d *polygon;
