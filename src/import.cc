/*
 *  OpenSCAD (www.openscad.org)
 *  Copyright (C) 2009-2011 Clifford Wolf <clifford@clifford.at> and
 *                          Marius Kintel <marius@kintel.net>
 *
 *  This program is free software; you can redistribute it and/or modify
 *  it under the terms of the GNU General Public License as published by
 *  the Free Software Foundation; either version 2 of the License, or
 *  (at your option) any later version.
 *
 *  As a special exception, you have permission to link this program
 *  with the CGAL library and distribute executables, as long as you
 *  follow the requirements of the GNU GPL in regard to all of the
 *  software in the executable aside from CGAL.
 *
 *  This program is distributed in the hope that it will be useful,
 *  but WITHOUT ANY WARRANTY; without even the implied warranty of
 *  MERCHANTABILITY or FITNESS FOR A PARTICULAR PURPOSE.  See the
 *  GNU General Public License for more details.
 *
 *  You should have received a copy of the GNU General Public License
 *  along with this program; if not, write to the Free Software
 *  Foundation, Inc., 59 Temple Place, Suite 330, Boston, MA  02111-1307  USA
 *
 */

#include "import.h"
#include "importnode.h"

#include "module.h"
#include "ModuleInstantiation.h"
#include "polyset.h"
#ifdef ENABLE_CGAL
#include "CGAL_Nef_polyhedron.h"
#endif
#include "Polygon2d.h"
#include "evalcontext.h"
#include "builtin.h"
#include "dxfdata.h"
#include "printutils.h"
#include "fileutils.h"
#include "feature.h"
#include "handle_dep.h"

#include <sys/types.h>
#include <sstream>
#include <boost/algorithm/string.hpp>
#include <boost/filesystem.hpp>
namespace fs = boost::filesystem;
#include <boost/assign/std/vector.hpp>
using namespace boost::assign; // bring 'operator+=()' into scope

#include <boost/detail/endian.hpp>
#include <cstdint>

extern PolySet * import_amf(std::string, const Location &loc);
extern Geometry * import_3mf(const std::string &, const Location &loc);

class ImportModule : public AbstractModule
{
public:
	ImportType type;
	ImportModule(ImportType type = ImportType::UNKNOWN) : type(type) { }
	AbstractNode *instantiate(const std::shared_ptr<Context>& ctx, const ModuleInstantiation *inst, const std::shared_ptr<EvalContext>& evalctx) const override;
};

AbstractNode *ImportModule::instantiate(const std::shared_ptr<Context>& ctx, const ModuleInstantiation *inst, const std::shared_ptr<EvalContext>& evalctx) const
{
  AssignmentList args{
    Assignment("file"), Assignment("layer"), Assignment("convexity"),
		Assignment("origin"), Assignment("scale")
	};
	
	AssignmentList optargs{
		Assignment("width"), Assignment("height"),
		Assignment("filename"), Assignment("layername"), Assignment("center"), Assignment("dpi")
	};

	ContextHandle<Context> c{Context::create<Context>(ctx)};
	c->setDocumentPath(evalctx->documentPath());
	c->setVariables(evalctx, args, optargs);
#if 0 && DEBUG
	c.dump(this, inst);
#endif

<<<<<<< HEAD
	const auto &v = c.lookup_variable("file", true);
	std::string filename;
	if (v.isDefined()) {
		filename = lookup_file(v.isUndefined() ? "" : v.toString(), inst->path(), ctx->documentPath());
	} else {
		const auto &filename_val = c.lookup_variable("filename", true);
		if (!filename_val.isUndefined()) {
=======
	auto v = c->lookup_variable("file", true);
	if (v->isUndefined()) {
		v = c->lookup_variable("filename", true);
		if (!v->isUndefined()) {
>>>>>>> 77fcf617
			printDeprecation("filename= is deprecated. Please use file=");
		}
		filename = lookup_file(filename_val.isUndefined() ? "" : filename_val.toString(), inst->path(), ctx->documentPath());
	}
	if (!filename.empty()) handle_dep(filename);
	ImportType actualtype = this->type;
	if (actualtype == ImportType::UNKNOWN) {
		std::string extraw = fs::path(filename).extension().generic_string();
		std::string ext = boost::algorithm::to_lower_copy(extraw);
		if (ext == ".stl") actualtype = ImportType::STL;
		else if (ext == ".off") actualtype = ImportType::OFF;
		else if (ext == ".dxf") actualtype = ImportType::DXF;
		else if (ext == ".nef3") actualtype = ImportType::NEF3;
		else if (ext == ".3mf") actualtype = ImportType::_3MF;
		else if (ext == ".amf") actualtype = ImportType::AMF;
		else if (ext == ".svg") actualtype = ImportType::SVG;
	}

	auto node = new ImportNode(inst, actualtype);

<<<<<<< HEAD
	node->fn = c.lookup_variable("$fn").toDouble();
	node->fs = c.lookup_variable("$fs").toDouble();
	node->fa = c.lookup_variable("$fa").toDouble();

	node->filename = filename;
	const auto &layerval = c.lookup_variable("layer", true);
	if (layerval.isDefined()) {
		node->layername = layerval.toString();
	} else {
		const auto &layername = c.lookup_variable("layername", true);
		if (layername.isDefined()) {
=======
	node->fn = c->lookup_variable("$fn")->toDouble();
	node->fs = c->lookup_variable("$fs")->toDouble();
	node->fa = c->lookup_variable("$fa")->toDouble();

	node->filename = filename;
	auto layerval = c->lookup_variable("layer", true);
	if (layerval->isUndefined()) {
		layerval = c->lookup_variable("layername", true);
		if (!layerval->isUndefined()) {
>>>>>>> 77fcf617
			printDeprecation("layername= is deprecated. Please use layer=");
			node->layername = layername.toString();
		} else {
			node->layername = "";
		}
	}
<<<<<<< HEAD
	node->convexity = (int)c.lookup_variable("convexity", true).toDouble();

	if (node->convexity <= 0) node->convexity = 1;

	const auto &origin = c.lookup_variable("origin", true);
=======
	node->layername = layerval->isUndefined() ? ""  : layerval->toString();
	node->convexity = (int)c->lookup_variable("convexity", true)->toDouble();

	if (node->convexity <= 0) node->convexity = 1;

	const auto origin = c->lookup_variable("origin", true);
>>>>>>> 77fcf617
	node->origin_x = node->origin_y = 0;
	bool originOk = origin.getVec2(node->origin_x, node->origin_y);
	originOk &= std::isfinite(node->origin_x) && std::isfinite(node->origin_y);
	if(origin.isDefined() && !originOk){
		PRINTB("WARNING: linear_extrude(..., origin=%s) could not be converted, %s", origin.toEchoString() % evalctx->loc.toRelativeString(ctx->documentPath()));
	}

<<<<<<< HEAD
	const auto &center = c.lookup_variable("center", true);
	node->center = center.type() == Value::ValueType::BOOL ? center.toBool() : false;

	node->scale = c.lookup_variable("scale", true).toDouble();
	if (node->scale <= 0) node->scale = 1;

	node->dpi = ImportNode::SVG_DEFAULT_DPI;
	const auto &dpi = c.lookup_variable("dpi", true);
	if (dpi.type() == Value::ValueType::NUMBER) {
		double val = dpi.toDouble();
=======
	const auto center = c->lookup_variable("center", true);
	node->center = center->type() == Value::ValueType::BOOL ? center->toBool() : false;

	node->scale = c->lookup_variable("scale", true)->toDouble();
	if (node->scale <= 0) node->scale = 1;

	node->dpi = ImportNode::SVG_DEFAULT_DPI;
	const auto dpi = c->lookup_variable("dpi", true);
	if (dpi->type() == Value::ValueType::NUMBER) {
		double val = dpi->toDouble();
>>>>>>> 77fcf617
		if (val < 0.001) {
			PRINTB("WARNING: Invalid dpi value giving, using default of %f dpi. Value must be positive and >= 0.001, file %s, import() at line %d",
					node->dpi %
					inst->location().toRelativeString(ctx->documentPath()) %
					inst->location().firstLine());
		} else {
			node->dpi = val;
		}
	}

<<<<<<< HEAD
	const auto &width = c.lookup_variable("width", true);
	const auto &height = c.lookup_variable("height", true);
	node->width = (width.type() == Value::ValueType::NUMBER) ? width.toDouble() : -1;
	node->height = (height.type() == Value::ValueType::NUMBER) ? height.toDouble() : -1;
=======
	auto width = c->lookup_variable("width", true);
	auto height = c->lookup_variable("height", true);
	node->width = (width->type() == Value::ValueType::NUMBER) ? width->toDouble() : -1;
	node->height = (height->type() == Value::ValueType::NUMBER) ? height->toDouble() : -1;
>>>>>>> 77fcf617
	
	return node;
}

/*!
	Will return an empty geometry if the import failed, but not nullptr
*/
const Geometry *ImportNode::createGeometry() const
{
	Geometry *g = nullptr;
	auto loc = this->modinst->location();

	switch (this->type) {
	case ImportType::STL: {
		g = import_stl(this->filename, loc);
		break;
	}
	case ImportType::AMF: {
		g = import_amf(this->filename, loc);
		break;
	}
	case ImportType::_3MF: {
		g = import_3mf(this->filename, loc);
		break;
	}
	case ImportType::OFF: {
		g = import_off(this->filename, loc);
		break;
	}
	case ImportType::SVG: {
		g = import_svg(this->filename, this->dpi, this->center, loc);
 		break;
	}
	case ImportType::DXF: {
		DxfData dd(this->fn, this->fs, this->fa, this->filename, this->layername, this->origin_x, this->origin_y, this->scale);
		g = dd.toPolygon2d();
		break;
	}
#ifdef ENABLE_CGAL
	case ImportType::NEF3: {
		g = import_nef3(this->filename, loc);
		break;
	}
#endif
	default:
		PRINTB("ERROR: Unsupported file format while trying to import file '%s', import() at Line %d", this->filename % loc.firstLine());
		g = new PolySet(3);
	}

	if (g) g->setConvexity(this->convexity);
	return g;
}

std::string ImportNode::toString() const
{
	std::ostringstream stream;
	fs::path path((std::string)this->filename);

	stream << this->name();
	stream << "(file = " << this->filename
		<< ", layer = " << QuotedString(this->layername)
		<< ", origin = [" << std::dec << this->origin_x << ", " << this->origin_y << "]";
	if (this->type == ImportType::SVG) {
		stream << ", center = " << (this->center ? "true" : "false")
			   << ", dpi = " << this->dpi;
	}
	stream << ", scale = " << this->scale
		<< ", convexity = " << this->convexity
		<< ", $fn = " << this->fn << ", $fa = " << this->fa << ", $fs = " << this->fs
		<< ", timestamp = " << (fs::exists(path) ? fs::last_write_time(path) : 0)
		<< ")";

	return stream.str();
}

std::string ImportNode::name() const
{
	return "import";
}

void register_builtin_import()
{
	Builtins::init("import_stl", new ImportModule(ImportType::STL));
	Builtins::init("import_off", new ImportModule(ImportType::OFF));
	Builtins::init("import_dxf", new ImportModule(ImportType::DXF));

	Builtins::init("import", new ImportModule(),
				{
					"import(string, [number, [number]])",
				});
}<|MERGE_RESOLUTION|>--- conflicted
+++ resolved
@@ -83,20 +83,13 @@
 	c.dump(this, inst);
 #endif
 
-<<<<<<< HEAD
-	const auto &v = c.lookup_variable("file", true);
+	const auto &v = c->lookup_variable("file", true);
 	std::string filename;
 	if (v.isDefined()) {
 		filename = lookup_file(v.isUndefined() ? "" : v.toString(), inst->path(), ctx->documentPath());
 	} else {
-		const auto &filename_val = c.lookup_variable("filename", true);
+		const auto &filename_val = c->lookup_variable("filename", true);
 		if (!filename_val.isUndefined()) {
-=======
-	auto v = c->lookup_variable("file", true);
-	if (v->isUndefined()) {
-		v = c->lookup_variable("filename", true);
-		if (!v->isUndefined()) {
->>>>>>> 77fcf617
 			printDeprecation("filename= is deprecated. Please use file=");
 		}
 		filename = lookup_file(filename_val.isUndefined() ? "" : filename_val.toString(), inst->path(), ctx->documentPath());
@@ -117,49 +110,28 @@
 
 	auto node = new ImportNode(inst, actualtype);
 
-<<<<<<< HEAD
-	node->fn = c.lookup_variable("$fn").toDouble();
-	node->fs = c.lookup_variable("$fs").toDouble();
-	node->fa = c.lookup_variable("$fa").toDouble();
+	node->fn = c->lookup_variable("$fn").toDouble();
+	node->fs = c->lookup_variable("$fs").toDouble();
+	node->fa = c->lookup_variable("$fa").toDouble();
 
 	node->filename = filename;
-	const auto &layerval = c.lookup_variable("layer", true);
+	const auto &layerval = c->lookup_variable("layer", true);
 	if (layerval.isDefined()) {
 		node->layername = layerval.toString();
 	} else {
-		const auto &layername = c.lookup_variable("layername", true);
+		const auto &layername = c->lookup_variable("layername", true);
 		if (layername.isDefined()) {
-=======
-	node->fn = c->lookup_variable("$fn")->toDouble();
-	node->fs = c->lookup_variable("$fs")->toDouble();
-	node->fa = c->lookup_variable("$fa")->toDouble();
-
-	node->filename = filename;
-	auto layerval = c->lookup_variable("layer", true);
-	if (layerval->isUndefined()) {
-		layerval = c->lookup_variable("layername", true);
-		if (!layerval->isUndefined()) {
->>>>>>> 77fcf617
 			printDeprecation("layername= is deprecated. Please use layer=");
 			node->layername = layername.toString();
 		} else {
 			node->layername = "";
 		}
 	}
-<<<<<<< HEAD
-	node->convexity = (int)c.lookup_variable("convexity", true).toDouble();
+	node->convexity = (int)c->lookup_variable("convexity", true).toDouble();
 
 	if (node->convexity <= 0) node->convexity = 1;
 
-	const auto &origin = c.lookup_variable("origin", true);
-=======
-	node->layername = layerval->isUndefined() ? ""  : layerval->toString();
-	node->convexity = (int)c->lookup_variable("convexity", true)->toDouble();
-
-	if (node->convexity <= 0) node->convexity = 1;
-
-	const auto origin = c->lookup_variable("origin", true);
->>>>>>> 77fcf617
+	const auto &origin = c->lookup_variable("origin", true);
 	node->origin_x = node->origin_y = 0;
 	bool originOk = origin.getVec2(node->origin_x, node->origin_y);
 	originOk &= std::isfinite(node->origin_x) && std::isfinite(node->origin_y);
@@ -167,29 +139,16 @@
 		PRINTB("WARNING: linear_extrude(..., origin=%s) could not be converted, %s", origin.toEchoString() % evalctx->loc.toRelativeString(ctx->documentPath()));
 	}
 
-<<<<<<< HEAD
-	const auto &center = c.lookup_variable("center", true);
+	const auto &center = c->lookup_variable("center", true);
 	node->center = center.type() == Value::ValueType::BOOL ? center.toBool() : false;
 
-	node->scale = c.lookup_variable("scale", true).toDouble();
+	node->scale = c->lookup_variable("scale", true).toDouble();
 	if (node->scale <= 0) node->scale = 1;
 
 	node->dpi = ImportNode::SVG_DEFAULT_DPI;
-	const auto &dpi = c.lookup_variable("dpi", true);
+	const auto &dpi = c->lookup_variable("dpi", true);
 	if (dpi.type() == Value::ValueType::NUMBER) {
 		double val = dpi.toDouble();
-=======
-	const auto center = c->lookup_variable("center", true);
-	node->center = center->type() == Value::ValueType::BOOL ? center->toBool() : false;
-
-	node->scale = c->lookup_variable("scale", true)->toDouble();
-	if (node->scale <= 0) node->scale = 1;
-
-	node->dpi = ImportNode::SVG_DEFAULT_DPI;
-	const auto dpi = c->lookup_variable("dpi", true);
-	if (dpi->type() == Value::ValueType::NUMBER) {
-		double val = dpi->toDouble();
->>>>>>> 77fcf617
 		if (val < 0.001) {
 			PRINTB("WARNING: Invalid dpi value giving, using default of %f dpi. Value must be positive and >= 0.001, file %s, import() at line %d",
 					node->dpi %
@@ -200,17 +159,10 @@
 		}
 	}
 
-<<<<<<< HEAD
-	const auto &width = c.lookup_variable("width", true);
-	const auto &height = c.lookup_variable("height", true);
+	const auto &width = c->lookup_variable("width", true);
+	const auto &height = c->lookup_variable("height", true);
 	node->width = (width.type() == Value::ValueType::NUMBER) ? width.toDouble() : -1;
 	node->height = (height.type() == Value::ValueType::NUMBER) ? height.toDouble() : -1;
-=======
-	auto width = c->lookup_variable("width", true);
-	auto height = c->lookup_variable("height", true);
-	node->width = (width->type() == Value::ValueType::NUMBER) ? width->toDouble() : -1;
-	node->height = (height->type() == Value::ValueType::NUMBER) ? height->toDouble() : -1;
->>>>>>> 77fcf617
 	
 	return node;
 }
