/*
 *  OpenSCAD (www.openscad.org)
 *  Copyright (C) 2009-2011 Clifford Wolf <clifford@clifford.at> and
 *                          Marius Kintel <marius@kintel.net>
 *
 *  This program is free software; you can redistribute it and/or modify
 *  it under the terms of the GNU General Public License as published by
 *  the Free Software Foundation; either version 2 of the License, or
 *  (at your option) any later version.
 *
 *  As a special exception, you have permission to link this program
 *  with the CGAL library and distribute executables, as long as you
 *  follow the requirements of the GNU GPL in regard to all of the
 *  software in the executable aside from CGAL.
 *
 *  This program is distributed in the hope that it will be useful,
 *  but WITHOUT ANY WARRANTY; without even the implied warranty of
 *  MERCHANTABILITY or FITNESS FOR A PARTICULAR PURPOSE.  See the
 *  GNU General Public License for more details.
 *
 *  You should have received a copy of the GNU General Public License
 *  along with this program; if not, write to the Free Software
 *  Foundation, Inc., 59 Temple Place, Suite 330, Boston, MA  02111-1307  USA
 *
 */

#include "import.h"
#include "importnode.h"

#include "module.h"
#include "ModuleInstantiation.h"
#include "polyset.h"
#ifdef ENABLE_CGAL
#include "CGAL_Nef_polyhedron.h"
#endif
#include "Polygon2d.h"
#include "evalcontext.h"
#include "builtin.h"
#include "dxfdata.h"
#include "printutils.h"
#include "fileutils.h"
#include "feature.h"
#include "handle_dep.h"

#include <sys/types.h>
#include <sstream>
#include <boost/algorithm/string.hpp>
#include <boost/filesystem.hpp>
namespace fs = boost::filesystem;
#include <boost/assign/std/vector.hpp>
using namespace boost::assign; // bring 'operator+=()' into scope

#include <cstdint>

extern PolySet * import_amf(std::string, const Location &loc);
extern Geometry * import_3mf(const std::string &, const Location &loc);

class ImportModule : public AbstractModule
{
public:
	ImportType type;
	ImportModule(ImportType type = ImportType::UNKNOWN) : type(type) { }
	AbstractNode *instantiate(const std::shared_ptr<Context>& ctx, const ModuleInstantiation *inst, const std::shared_ptr<EvalContext>& evalctx) const override;
};

AbstractNode *ImportModule::instantiate(const std::shared_ptr<Context>& ctx, const ModuleInstantiation *inst, const std::shared_ptr<EvalContext>& evalctx) const
{
  AssignmentList args{
    assignment("file"), assignment("layer"), assignment("convexity"),
		assignment("origin"), assignment("scale")
	};

	AssignmentList optargs{
		assignment("width"), assignment("height"),
		assignment("filename"), assignment("layername"), assignment("center"), assignment("dpi")
	};

	ContextHandle<Context> c{Context::create<Context>(ctx)};
	c->setDocumentPath(evalctx->documentPath());
	c->setVariables(evalctx, args, optargs);
#if 0 && DEBUG
	c.dump(this, inst);
#endif

	const auto &v = c->lookup_variable("file", true);
	std::string filename;
	if (v.isDefined()) {
		filename = lookup_file(v.isUndefined() ? "" : v.toString(), inst->path(), ctx->documentPath());
	} else {
		const auto &filename_val = c->lookup_variable("filename", true);
		if (!filename_val.isUndefined()) {
			printDeprecation("filename= is deprecated. Please use file=");
		}
		filename = lookup_file(filename_val.isUndefined() ? "" : filename_val.toString(), inst->path(), ctx->documentPath());
	}
	if (!filename.empty()) handle_dep(filename);
	ImportType actualtype = this->type;
	if (actualtype == ImportType::UNKNOWN) {
		std::string extraw = fs::path(filename).extension().generic_string();
		std::string ext = boost::algorithm::to_lower_copy(extraw);
		if (ext == ".stl") actualtype = ImportType::STL;
		else if (ext == ".off") actualtype = ImportType::OFF;
		else if (ext == ".dxf") actualtype = ImportType::DXF;
		else if (ext == ".nef3") actualtype = ImportType::NEF3;
		else if (ext == ".3mf") actualtype = ImportType::_3MF;
		else if (ext == ".amf") actualtype = ImportType::AMF;
		else if (ext == ".svg") actualtype = ImportType::SVG;
	}

	auto node = new ImportNode(inst, evalctx, actualtype);

	node->fn = c->lookup_variable("$fn").toDouble();
	node->fs = c->lookup_variable("$fs").toDouble();
	node->fa = c->lookup_variable("$fa").toDouble();

	node->filename = filename;
	const auto &layerval = c->lookup_variable("layer", true);
	if (layerval.isDefined()) {
		node->layername = layerval.toString();
	} else {
		const auto &layername = c->lookup_variable("layername", true);
		if (layername.isDefined()) {
			printDeprecation("layername= is deprecated. Please use layer=");
			node->layername = layername.toString();
		} else {
			node->layername = "";
		}
	}
	node->convexity = (int)c->lookup_variable("convexity", true).toDouble();

	if (node->convexity <= 0) node->convexity = 1;

	const auto &origin = c->lookup_variable("origin", true);
	node->origin_x = node->origin_y = 0;
	bool originOk = origin.getVec2(node->origin_x, node->origin_y);
	originOk &= std::isfinite(node->origin_x) && std::isfinite(node->origin_y);
	if(origin.isDefined() && !originOk){
		PRINTB("WARNING: linear_extrude(..., origin=%s) could not be converted, %s", origin.toEchoString() % evalctx->loc.toRelativeString(ctx->documentPath()));
	}

	const auto &center = c->lookup_variable("center", true);
	node->center = center.type() == Value::ValueType::BOOL ? center.toBool() : false;

	node->scale = c->lookup_variable("scale", true).toDouble();
	if (node->scale <= 0) node->scale = 1;

	node->dpi = ImportNode::SVG_DEFAULT_DPI;
	const auto &dpi = c->lookup_variable("dpi", true);
	if (dpi.type() == Value::ValueType::NUMBER) {
		double val = dpi.toDouble();
		if (val < 0.001) {
			PRINTB("WARNING: Invalid dpi value giving, using default of %f dpi. Value must be positive and >= 0.001, file %s, import() at line %d",
					node->dpi %
					inst->location().toRelativeString(ctx->documentPath()) %
					inst->location().firstLine());
		} else {
			node->dpi = val;
		}
	}

<<<<<<< HEAD
	const auto &width = c->lookup_variable("width", true);
	const auto &height = c->lookup_variable("height", true);
	node->width = (width.type() == Value::ValueType::NUMBER) ? width.toDouble() : -1;
	node->height = (height.type() == Value::ValueType::NUMBER) ? height.toDouble() : -1;
	
=======
	auto width = c->lookup_variable("width", true);
	auto height = c->lookup_variable("height", true);
	node->width = (width->type() == Value::ValueType::NUMBER) ? width->toDouble() : -1;
	node->height = (height->type() == Value::ValueType::NUMBER) ? height->toDouble() : -1;

>>>>>>> dd7b1984
	return node;
}

/*!
	Will return an empty geometry if the import failed, but not nullptr
*/
const Geometry *ImportNode::createGeometry() const
{
	Geometry *g = nullptr;
	auto loc = this->modinst->location();

	switch (this->type) {
	case ImportType::STL: {
		g = import_stl(this->filename, loc);
		break;
	}
	case ImportType::AMF: {
		g = import_amf(this->filename, loc);
		break;
	}
	case ImportType::_3MF: {
		g = import_3mf(this->filename, loc);
		break;
	}
	case ImportType::OFF: {
		g = import_off(this->filename, loc);
		break;
	}
	case ImportType::SVG: {
		g = import_svg(this->filename, this->dpi, this->center, loc);
 		break;
	}
	case ImportType::DXF: {
		DxfData dd(this->fn, this->fs, this->fa, this->filename, this->layername, this->origin_x, this->origin_y, this->scale);
		g = dd.toPolygon2d();
		break;
	}
#ifdef ENABLE_CGAL
	case ImportType::NEF3: {
		g = import_nef3(this->filename, loc);
		break;
	}
#endif
	default:
		PRINTB("ERROR: Unsupported file format while trying to import file '%s', import() at Line %d", this->filename % loc.firstLine());
		g = new PolySet(3);
	}

	if (g) g->setConvexity(this->convexity);
	return g;
}

std::string ImportNode::toString() const
{
	std::ostringstream stream;
	fs::path path((std::string)this->filename);

	stream << this->name();
	stream << "(file = " << this->filename
		<< ", layer = " << QuotedString(this->layername)
		<< ", origin = [" << std::dec << this->origin_x << ", " << this->origin_y << "]";
	if (this->type == ImportType::SVG) {
		stream << ", center = " << (this->center ? "true" : "false")
			   << ", dpi = " << this->dpi;
	}
	stream << ", scale = " << this->scale
		<< ", convexity = " << this->convexity
		<< ", $fn = " << this->fn << ", $fa = " << this->fa << ", $fs = " << this->fs
		<< ", timestamp = " << (fs::exists(path) ? fs::last_write_time(path) : 0)
		<< ")";

	return stream.str();
}

std::string ImportNode::name() const
{
	return "import";
}

void register_builtin_import()
{
	Builtins::init("import_stl", new ImportModule(ImportType::STL));
	Builtins::init("import_off", new ImportModule(ImportType::OFF));
	Builtins::init("import_dxf", new ImportModule(ImportType::DXF));

	Builtins::init("import", new ImportModule(),
				{
					"import(string, [number, [number]])",
				});
}<|MERGE_RESOLUTION|>--- conflicted
+++ resolved
@@ -88,7 +88,7 @@
 		filename = lookup_file(v.isUndefined() ? "" : v.toString(), inst->path(), ctx->documentPath());
 	} else {
 		const auto &filename_val = c->lookup_variable("filename", true);
-		if (!filename_val.isUndefined()) {
+		if (filename_val.isDefined()) {
 			printDeprecation("filename= is deprecated. Please use file=");
 		}
 		filename = lookup_file(filename_val.isUndefined() ? "" : filename_val.toString(), inst->path(), ctx->documentPath());
@@ -158,19 +158,11 @@
 		}
 	}
 
-<<<<<<< HEAD
 	const auto &width = c->lookup_variable("width", true);
 	const auto &height = c->lookup_variable("height", true);
 	node->width = (width.type() == Value::ValueType::NUMBER) ? width.toDouble() : -1;
 	node->height = (height.type() == Value::ValueType::NUMBER) ? height.toDouble() : -1;
-	
-=======
-	auto width = c->lookup_variable("width", true);
-	auto height = c->lookup_variable("height", true);
-	node->width = (width->type() == Value::ValueType::NUMBER) ? width->toDouble() : -1;
-	node->height = (height->type() == Value::ValueType::NUMBER) ? height->toDouble() : -1;
-
->>>>>>> dd7b1984
+
 	return node;
 }
 
